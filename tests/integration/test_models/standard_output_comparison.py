#
# Tests comparing model outputs for standard variables
#
import pybamm
import numpy as np


class StandardOutputComparison(object):
    "Calls all the tests comparing standard output variables."

<<<<<<< HEAD
    def __init__(self, models, discs, solutions):
=======
    def __init__(self, models, discs, solvers):
        # Process variables
        for model in models:
            disc = discs[model]
            solver = solvers[model]
            model.variables = pybamm.post_process_variables(
                model.variables, solver.t, solver.y, disc.mesh
            )

>>>>>>> 724de329
        self.models = models
        self.discs = discs
        self.solutions = solutions

        if isinstance(self.models[0], pybamm.LithiumIonBaseModel):
            self.chemistry = "Lithium-ion"
        elif isinstance(self.models[0], pybamm.LeadAcidBaseModel):
            self.chemistry = "Lead acid"

        self.t = self.get_output_times()
        self.mesh = self.get_mesh()

    def get_output_times(self):
        # Get max time allowed from the simulation, i.e. the smallest end time common
        # to all the solutions
        max_t = min([solution.t[-1] for solution in self.solutions.values()])

        # Assign common time
        solution0 = self.solutions[self.models[0]]
        max_index = np.where(solution0.t == max_t)[0][0]
        t_common = solution0.t[:max_index]

        # Check times
        for model in self.models:
            np.testing.assert_array_equal(t_common, self.solutions[model].t[:max_index])

        return t_common

    def get_mesh(self):
        disc0 = self.discs[self.models[0]]

        # Check all nodes and edges are the same
        for model in self.models:
            disc = self.discs[model]
            for domain in disc0.mesh:
                submesh0 = disc0.mesh[domain]
                submesh = disc.mesh[domain]
                np.testing.assert_array_equal(submesh0[0].nodes, submesh[0].nodes)
                np.testing.assert_array_equal(submesh0[0].edges, submesh[0].edges)
        return disc0.mesh

    def run_test_class(self, ClassName, skip_first_timestep=False):
        "Run all tests from a class 'ClassName'"
        if skip_first_timestep:
            t = self.t[1:]
        else:
            t = self.t
        tests = ClassName(self.models, t, self.mesh, self.solutions)
        tests.test_all()

    def test_averages(self, skip_first_timestep=False):
        self.run_test_class(AveragesComparison, skip_first_timestep)

    def test_all(self, skip_first_timestep=False):
        self.test_averages(skip_first_timestep)
        self.run_test_class(VariablesComparison, skip_first_timestep)

        if self.chemistry == "Lithium-ion":
            self.run_test_class(ParticleConcentrationComparison)
        elif self.chemistry == "Lead-acid":
            self.run_test_class(PorosityComparison)


class BaseOutputComparison(object):
    def __init__(self, models, time, mesh, solutions):
        self.models = models
        self.t = time
        self.mesh = mesh
        self.solutions = solutions

<<<<<<< HEAD
    def get_vars(self, var):
        "Helper function to reduce repeated code."
        return [
            pybamm.ProcessedVariable(
                model.variables[var],
                self.solutions[model].t,
                self.solutions[model].y,
                mesh=self.mesh,
            )
            for model in self.models
        ]

=======
>>>>>>> 724de329
    def compare(self, var, tol=1e-2):
        "Compare variables from different models"
        # Get variable for each model
        model_variables = [model.variables[var] for model in self.models]
        var0 = model_variables[0]

        if var0.domain == []:
            x = None
        else:
            x = self.mesh.combine_submeshes(*var0.domain)[0].nodes

        # Calculate tolerance based on the value of var0
        maxvar0 = np.max(abs(var0(self.t, x)))
        if maxvar0 < 1e-14:
            decimal = -int(np.log10(tol))
        else:
            decimal = -int(np.log10(tol * maxvar0))
        # Check outputs are close to each other
        for model_var in model_variables[1:]:
            np.testing.assert_equal(var0.dimensions, model_var.dimensions)
            np.testing.assert_array_almost_equal(
                model_var(self.t, x), var0(self.t, x), decimal
            )


class AveragesComparison(BaseOutputComparison):
    "Compare variables whose average value should be the same across all models"

    def __init__(self, models, time, mesh, solutions):
        super().__init__(models, time, mesh, solutions)

    def test_all(self):
        # Potentials
        self.compare("Average open circuit voltage")
        # Currents
        self.compare("Average negative electrode interfacial current density")
        self.compare("Average positive electrode interfacial current density")
        # Concentration
        self.compare("Average electrolyte concentration")


class VariablesComparison(BaseOutputComparison):
    "Compare variables across models"

    def __init__(self, models, time, mesh, solutions):
        super().__init__(models, time, mesh, solutions)

    def test_all(self):
        # Concentrations
        self.compare("Electrolyte concentration")
        # self.compare("Reduced cation flux")
        # Potentials
        # Some of these are 'average' but aren't expected to be the same across all
        # models
        self.compare("Average reaction overpotential")
        self.compare("Average negative electrode open circuit potential")
        self.compare("Average positive electrode open circuit potential")
        self.compare("Terminal voltage")
        self.compare("Average electrolyte overpotential")
        self.compare("Average solid phase ohmic losses")
        self.compare("Negative reaction overpotential")
        self.compare("Positive reaction overpotential")
        self.compare("Negative electrode potential")
        self.compare("Positive electrode potential")
        self.compare("Electrolyte potential")
        # Currents
        self.compare("Exchange-current density")
        self.compare("Negative electrode current density")
        self.compare("Positive electrode current density")


class ParticleConcentrationComparison(BaseOutputComparison):
    def __init__(self, models, time, mesh, solutions):
        super().__init__(models, time, mesh, solutions)

    def test_all(self):
        self.compare("Negative particle concentration")
        self.compare("Positive particle concentration")
        self.compare("Negative particle flux")
        self.compare("Positive particle flux")


class PorosityComparison(BaseOutputComparison):
    def __init__(self, models, time, mesh, solutions):
        super().__init__(models, time, mesh, solutions)

    def test_all(self):
        self.compare("Porosity")<|MERGE_RESOLUTION|>--- conflicted
+++ resolved
@@ -8,19 +8,15 @@
 class StandardOutputComparison(object):
     "Calls all the tests comparing standard output variables."
 
-<<<<<<< HEAD
     def __init__(self, models, discs, solutions):
-=======
-    def __init__(self, models, discs, solvers):
         # Process variables
         for model in models:
             disc = discs[model]
-            solver = solvers[model]
+            solution = solutions[model]
             model.variables = pybamm.post_process_variables(
-                model.variables, solver.t, solver.y, disc.mesh
+                model.variables, solution.t, solution.y, disc.mesh
             )
 
->>>>>>> 724de329
         self.models = models
         self.discs = discs
         self.solutions = solutions
@@ -91,7 +87,6 @@
         self.mesh = mesh
         self.solutions = solutions
 
-<<<<<<< HEAD
     def get_vars(self, var):
         "Helper function to reduce repeated code."
         return [
@@ -104,8 +99,6 @@
             for model in self.models
         ]
 
-=======
->>>>>>> 724de329
     def compare(self, var, tol=1e-2):
         "Compare variables from different models"
         # Get variable for each model
