#
# Tests for the Base Parameter Values class
#

import os
import tempfile
import unittest

import numpy as np
import pandas as pd

import pybamm
import tests.shared as shared


class TestParameterValues(unittest.TestCase):
    def test_find_parameter(self):
        f = tempfile.NamedTemporaryFile()
        pybamm.PARAMETER_PATH.append(tempfile.gettempdir())

        tempfile_name = os.path.basename(f.name)
        self.assertEqual(pybamm.ParameterValues.find_parameter(tempfile_name), f.name)

    def test_read_parameters_csv(self):
        data = pybamm.ParameterValues({}).read_parameters_csv(
            os.path.join(
                pybamm.root_dir(),
                "pybamm",
                "input",
                "parameters",
                "lithium-ion",
                "cathodes",
                "lico2_Marquis2019",
                "parameters.csv",
            )
        )
        self.assertEqual(data["Positive electrode porosity"], "0.3")

    def test_init(self):
        # from dict
        param = pybamm.ParameterValues({"a": 1})
        self.assertEqual(param["a"], 1)
        self.assertEqual(list(param.keys())[0], "a")
        self.assertEqual(list(param.values())[0], 1)
        self.assertEqual(list(param.items())[0], ("a", 1))

        # from file
        param = pybamm.ParameterValues(
            "lithium-ion/cathodes/lico2_Marquis2019/" + "parameters.csv"
        )
        self.assertEqual(param["Positive electrode porosity"], 0.3)

        # values vs chemistry
        with self.assertRaisesRegex(
            ValueError, "values and chemistry cannot both be None"
        ):
            pybamm.ParameterValues()
        with self.assertRaisesRegex(
            ValueError, "Only one of values and chemistry can be provided."
        ):
            pybamm.ParameterValues(values=1, chemistry={})

    def test_repr(self):
        param = pybamm.ParameterValues({"a": 1})
        self.assertEqual(repr(param), "{'a': 1}")
        self.assertEqual(param._ipython_key_completions_(), ["a"])

    def test_update_from_chemistry(self):
        # incomplete chemistry
        with self.assertRaisesRegex(KeyError, "must provide 'cell' parameters"):
            pybamm.ParameterValues(chemistry={"chemistry": "lithium-ion"})

    def test_update(self):
        param = pybamm.ParameterValues({"a": 1})
        self.assertEqual(param["a"], 1)
        # no conflict
        param.update({"a": 2})
        self.assertEqual(param["a"], 2)
        param.update({"a": 2}, check_conflict=True)
        self.assertEqual(param["a"], 2)
        # with conflict
        param.update({"a": 3})
        # via __setitem__
        param["a"] = 2
        self.assertEqual(param["a"], 2)
        with self.assertRaisesRegex(
            ValueError, "parameter 'a' already defined with value '2'"
        ):
            param.update({"a": 4}, check_conflict=True)
        # with parameter not existing yet
        with self.assertRaisesRegex(KeyError, "Cannot update parameter"):
            param.update({"b": 1})

    def test_check_parameter_values(self):
        # Can't provide a current density of 0, as this will cause a ZeroDivision error
        with self.assertRaisesRegex(ValueError, "Typical current"):
            pybamm.ParameterValues({"Typical current [A]": 0})
        with self.assertRaisesRegex(
            ValueError, "The 'C-rate' parameter has been deprecated"
        ):
            pybamm.ParameterValues({"C-rate": 0})
        with self.assertRaisesRegex(ValueError, "surface area density"):
            pybamm.ParameterValues({"Negative surface area density": 1})
        with self.assertRaisesRegex(ValueError, "reaction rate"):
            pybamm.ParameterValues({"Negative reaction rate": 1})
        with self.assertRaisesRegex(ValueError, "particle distribution"):
            pybamm.ParameterValues({"Negative particle distribution in x": 1})
        with self.assertRaisesRegex(ValueError, "surface area to volume ratio"):
            pybamm.ParameterValues(
                {"Negative electrode surface area to volume ratio distribution in x": 1}
            )

    def test_process_symbol(self):
        parameter_values = pybamm.ParameterValues({"a": 1, "b": 2, "c": 3, "d [m]": 5})
        # process parameter
        a = pybamm.Parameter("a")
        processed_a = parameter_values.process_symbol(a)
        self.assertIsInstance(processed_a, pybamm.Scalar)
        self.assertEqual(processed_a.value, 1)

        # parameter with units
        d = pybamm.Parameter("d [m]")
        processed_d = parameter_values.process_symbol(d)
        self.assertEqual(str(processed_d.units), "[m]")

        # process binary operation
        b = pybamm.Parameter("b")
        add = a + b
        processed_add = parameter_values.process_symbol(add)
        self.assertIsInstance(processed_add, pybamm.Addition)
        self.assertIsInstance(processed_add.children[0], pybamm.Scalar)
        self.assertIsInstance(processed_add.children[1], pybamm.Scalar)
        self.assertEqual(processed_add.children[0].value, 1)
        self.assertEqual(processed_add.children[1].value, 2)

        scal = pybamm.Scalar(34)
        mul = a * scal
        processed_mul = parameter_values.process_symbol(mul)
        self.assertIsInstance(processed_mul, pybamm.Multiplication)
        self.assertIsInstance(processed_mul.children[0], pybamm.Scalar)
        self.assertIsInstance(processed_mul.children[1], pybamm.Scalar)
        self.assertEqual(processed_mul.children[0].value, 1)
        self.assertEqual(processed_mul.children[1].value, 34)

        # process integral
        aa = pybamm.Parameter("a", domain=["negative electrode"])
        x = pybamm.SpatialVariable("x", domain=["negative electrode"])
        integ = pybamm.Integral(aa, x)
        processed_integ = parameter_values.process_symbol(integ)
        self.assertIsInstance(processed_integ, pybamm.Integral)
        self.assertIsInstance(processed_integ.children[0], pybamm.Scalar)
        self.assertEqual(processed_integ.children[0].value, 1)
        self.assertEqual(processed_integ.integration_variable[0].id, x.id)

        # process unary operation
        v = pybamm.Variable("v", domain="test")
        grad = pybamm.Gradient(v)
        processed_grad = parameter_values.process_symbol(grad)
        self.assertIsInstance(processed_grad, pybamm.Gradient)
        self.assertIsInstance(processed_grad.children[0], pybamm.Variable)

        # process delta function
        aa = pybamm.Parameter("a")
        delta_aa = pybamm.DeltaFunction(aa, "left", "some domain")
        processed_delta_aa = parameter_values.process_symbol(delta_aa)
        self.assertIsInstance(processed_delta_aa, pybamm.DeltaFunction)
        self.assertEqual(processed_delta_aa.side, "left")
        processed_a = processed_delta_aa.children[0]
        self.assertIsInstance(processed_a, pybamm.Scalar)
        self.assertEqual(processed_a.value, 1)

        # process boundary operator (test for BoundaryValue)
        aa = pybamm.Parameter("a", domain=["negative electrode"])
        x = pybamm.SpatialVariable("x", domain=["negative electrode"])
        boundary_op = pybamm.BoundaryValue(aa * x, "left")
        processed_boundary_op = parameter_values.process_symbol(boundary_op)
        self.assertIsInstance(processed_boundary_op, pybamm.BoundaryOperator)
        processed_a = processed_boundary_op.children[0].children[0]
        processed_x = processed_boundary_op.children[0].children[1]
        self.assertIsInstance(processed_a, pybamm.Scalar)
        self.assertEqual(processed_a.value, 1)
        self.assertEqual(processed_x.id, x.id)

        # process broadcast
        whole_cell = ["negative electrode", "separator", "positive electrode"]
        broad = pybamm.PrimaryBroadcast(a, whole_cell)
        processed_broad = parameter_values.process_symbol(broad)
        self.assertIsInstance(processed_broad, pybamm.Broadcast)
        self.assertEqual(processed_broad.domain, whole_cell)
        self.assertIsInstance(processed_broad.children[0], pybamm.Scalar)
        self.assertEqual(processed_broad.children[0].evaluate(), np.array([1]))

        # process concatenation
        conc = pybamm.Concatenation(
            pybamm.Vector(np.ones(10)), pybamm.Vector(2 * np.ones(15))
        )
        processed_conc = parameter_values.process_symbol(conc)
        self.assertIsInstance(processed_conc.children[0], pybamm.Vector)
        self.assertIsInstance(processed_conc.children[1], pybamm.Vector)
        np.testing.assert_array_equal(processed_conc.children[0].entries, 1)
        np.testing.assert_array_equal(processed_conc.children[1].entries, 2)

        # process domain concatenation
        c_e_n = pybamm.Variable("c_e_n", ["negative electrode"])
        c_e_s = pybamm.Variable("c_e_p", ["separator"])
        test_mesh = shared.get_mesh_for_testing()
        dom_con = pybamm.DomainConcatenation([a * c_e_n, b * c_e_s], test_mesh)
        processed_dom_con = parameter_values.process_symbol(dom_con)
        a_proc = processed_dom_con.children[0].children[0]
        b_proc = processed_dom_con.children[1].children[0]
        self.assertIsInstance(a_proc, pybamm.Scalar)
        self.assertIsInstance(b_proc, pybamm.Scalar)
        self.assertEqual(a_proc.value, 1)
        self.assertEqual(b_proc.value, 2)

        # process variable
        c = pybamm.Variable("c")
        processed_c = parameter_values.process_symbol(c)
        self.assertIsInstance(processed_c, pybamm.Variable)
        self.assertEqual(processed_c.name, "c")

        # process scalar
        d = pybamm.Scalar(14)
        processed_d = parameter_values.process_symbol(d)
        self.assertIsInstance(processed_d, pybamm.Scalar)
        self.assertEqual(processed_d.value, 14)

        # process array types
        e = pybamm.Vector(np.ones(4))
        processed_e = parameter_values.process_symbol(e)
        self.assertIsInstance(processed_e, pybamm.Vector)
        np.testing.assert_array_equal(processed_e.evaluate(), np.ones((4, 1)))

        f = pybamm.Matrix(np.ones((5, 6)))
        processed_f = parameter_values.process_symbol(f)
        self.assertIsInstance(processed_f, pybamm.Matrix)
        np.testing.assert_array_equal(processed_f.evaluate(), np.ones((5, 6)))

        # process statevector
        g = pybamm.StateVector(slice(0, 10))
        processed_g = parameter_values.process_symbol(g)
        self.assertIsInstance(processed_g, pybamm.StateVector)
        np.testing.assert_array_equal(
            processed_g.evaluate(y=np.ones(10)), np.ones((10, 1))
        )

        # not implemented
        sym = pybamm.Symbol("sym")
        with self.assertRaises(NotImplementedError):
            parameter_values.process_symbol(sym)

        # not found
        with self.assertRaises(KeyError):
            x = pybamm.Parameter("x")
            parameter_values.process_symbol(x)

    def test_process_parameter_in_parameter(self):
        parameter_values = pybamm.ParameterValues(
            {"a": 2, "2a": pybamm.Parameter("a") * 2, "b": np.array([1, 2, 3])}
        )

        # process 2a parameter
        a = pybamm.Parameter("2a")
        processed_a = parameter_values.process_symbol(a)
        self.assertEqual(processed_a.evaluate(), 4)

        # case where parameter can't be processed
        b = pybamm.Parameter("b")
        with self.assertRaisesRegex(TypeError, "Cannot process parameter"):
            parameter_values.process_symbol(b)

    def test_process_input_parameter(self):
        parameter_values = pybamm.ParameterValues(
<<<<<<< HEAD
            {
                "a": "[input]",
                "b": 3,
                "c [A]": "[input]",
                "d [m]": pybamm.InputParameter("d [m]"),
            }
=======
            {"a": "[input]", "b": 3, "c times 2": pybamm.InputParameter("c") * 2}
>>>>>>> 810ee793
        )
        # process input parameter
        a = pybamm.Parameter("a")
        processed_a = parameter_values.process_symbol(a)
        self.assertIsInstance(processed_a, pybamm.InputParameter)
        self.assertEqual(processed_a.evaluate(inputs={"a": 5}), 5)

        # process input parameter with units
        c = pybamm.Parameter("c [A]")
        processed_c = parameter_values.process_symbol(c)
        self.assertEqual(str(processed_c.units), "[A]")

        # process binary operation
        b = pybamm.Parameter("b")
        add = a + b
        processed_add = parameter_values.process_symbol(add)
        self.assertIsInstance(processed_add, pybamm.Addition)
        self.assertIsInstance(processed_add.children[0], pybamm.InputParameter)
        self.assertIsInstance(processed_add.children[1], pybamm.Scalar)
        self.assertEqual(processed_add.evaluate(inputs={"a": 4}), 7)

        # process complex input parameter
        c = pybamm.Parameter("c times 2")
        processed_c = parameter_values.process_symbol(c)
        self.assertEqual(processed_c.evaluate(inputs={"c": 5}), 10)

    def test_process_function_parameter(self):
        parameter_values = pybamm.ParameterValues(
            {
                "a": 3,
                "func": pybamm.load_function("process_symbol_test_function.py"),
                "const": 254,
                "float_func": lambda x: 42,
                "mult": pybamm.InputParameter("b") * 5,
                "bad type": np.array([1, 2, 3]),
            }
        )
        a = pybamm.InputParameter("a")

        # process function
        func = pybamm.FunctionParameter("func", {"a": a})
        processed_func = parameter_values.process_symbol(func)
        self.assertEqual(processed_func.evaluate(inputs={"a": 3}), 369)

        # process constant function
        const = pybamm.FunctionParameter("const", {"a": a})
        processed_const = parameter_values.process_symbol(const)
        self.assertIsInstance(processed_const, pybamm.Scalar)
        self.assertEqual(processed_const.evaluate(), 254)

        # process case where parameter provided is a pybamm symbol
        # (e.g. a multiplication)
        mult = pybamm.FunctionParameter("mult", {"a": a})
        processed_mult = parameter_values.process_symbol(mult)
        self.assertEqual(processed_mult.evaluate(inputs={"a": 14, "b": 63}), 63 * 5)

        # process differentiated function parameter
        diff_func = func.diff(a)
        processed_diff_func = parameter_values.process_symbol(diff_func)
        self.assertEqual(processed_diff_func.evaluate(inputs={"a": 3}), 123)

        # function parameter that returns a python float
        func = pybamm.FunctionParameter("float_func", {"a": a})
        processed_func = parameter_values.process_symbol(func)
        self.assertEqual(processed_func.evaluate(), 42)

        # weird type raises error
        func = pybamm.FunctionParameter("bad type", {"a": a})
        with self.assertRaisesRegex(TypeError, "Parameter provided for"):
            parameter_values.process_symbol(func)

        # function itself as input (different to the variable being an input)
        parameter_values = pybamm.ParameterValues(
            {
                "func": "[input]",
                "vector func": pybamm.InputParameter("vec", domain="test"),
            }
        )
        a = pybamm.Scalar(3)
        func = pybamm.FunctionParameter("func", {"a": a})
        processed_func = parameter_values.process_symbol(func)
        self.assertEqual(processed_func.evaluate(inputs={"func": 13}), 13)

        func = pybamm.FunctionParameter("vector func", {"a": a})
        processed_func = parameter_values.process_symbol(func)
        self.assertEqual(processed_func.evaluate(inputs={"vec": 13}), 13)

        # make sure function keeps the domain of the original function

        def my_func(x):
            return 2 * x

        x = pybamm.standard_spatial_vars.x_n
        func = pybamm.FunctionParameter("func", {"x": x})

        parameter_values = pybamm.ParameterValues({"func": my_func})
        func1 = parameter_values.process_symbol(func)

        parameter_values = pybamm.ParameterValues({"func": pybamm.InputParameter("a")})
        func2 = parameter_values.process_symbol(func)

        parameter_values = pybamm.ParameterValues(
            {"func": pybamm.InputParameter("a", "negative electrode")}
        )
        func3 = parameter_values.process_symbol(func)

        self.assertEqual(func1.domains, func2.domains)
        self.assertEqual(func1.domains, func3.domains)

    def test_process_inline_function_parameters(self):
        def D(c):
            return c ** 2

        parameter_values = pybamm.ParameterValues({"Diffusivity": D})

        a = pybamm.InputParameter("a")
        func = pybamm.FunctionParameter("Diffusivity", {"a": a})

        processed_func = parameter_values.process_symbol(func)
        self.assertEqual(processed_func.evaluate(inputs={"a": 3}), 9)

        # process differentiated function parameter
        diff_func = func.diff(a)
        processed_diff_func = parameter_values.process_symbol(diff_func)
        self.assertEqual(processed_diff_func.evaluate(inputs={"a": 3}), 6)

    def test_multi_var_function_with_parameters(self):
        def D(a, b):
            return a * np.exp(b)

        parameter_values = pybamm.ParameterValues({"a": 3, "b": 0})
        a = pybamm.Parameter("a")
        b = pybamm.Parameter("b")
        func = pybamm.Function(D, a, b)

        processed_func = parameter_values.process_symbol(func)
        self.assertIsInstance(processed_func, pybamm.Function)
        self.assertEqual(processed_func.evaluate(), 3)

    def test_multi_var_function_parameter(self):
        def D(a, b):
            return a * pybamm.exp(b)

        parameter_values = pybamm.ParameterValues({"a": 3, "b": 0, "Diffusivity": D})

        a = pybamm.Parameter("a")
        b = pybamm.Parameter("b")
        func = pybamm.FunctionParameter("Diffusivity", {"a": a, "b": b})

        processed_func = parameter_values.process_symbol(func)
        self.assertEqual(processed_func.evaluate(), 3)

    def test_process_interpolant(self):
        x = np.linspace(0, 10)[:, np.newaxis]
        data = np.hstack([x, 2 * x])
        parameter_values = pybamm.ParameterValues(
            {"a": 3.01, "Times two": ("times two", data)}
        )

        a = pybamm.Parameter("a")
        func = pybamm.FunctionParameter("Times two", {"a": a})

        processed_func = parameter_values.process_symbol(func)
        self.assertIsInstance(processed_func, pybamm.Interpolant)
        self.assertEqual(processed_func.evaluate(), 6.02)

        # process differentiated function parameter
        diff_func = func.diff(a)
        processed_diff_func = parameter_values.process_symbol(diff_func)
        self.assertEqual(processed_diff_func.evaluate(), 2)

        # interpolant defined up front
        interp2 = pybamm.Interpolant(data[:, 0], data[:, 1], a)
        processed_interp2 = parameter_values.process_symbol(interp2)
        self.assertEqual(processed_interp2.evaluate(), 6.02)

        data3 = np.hstack([x, 3 * x])
        interp3 = pybamm.Interpolant(data3[:, 0], data3[:, 1], a)
        processed_interp3 = parameter_values.process_symbol(interp3)
        self.assertEqual(processed_interp3.evaluate(), 9.03)

    def test_interpolant_against_function(self):
        parameter_values = pybamm.ParameterValues({})
        parameter_values.update(
            {
                "function [V]": "[function]lico2_ocp_Dualfoil1998",
                "interpolation [V]": "[data]lico2_data_example",
            },
            path=os.path.join(
                pybamm.root_dir(),
                "pybamm",
                "input",
                "parameters",
                "lithium-ion",
                "cathodes",
                "lico2_Marquis2019",
            ),
            check_already_exists=False,
        )

        a = pybamm.InputParameter("a")
        func = pybamm.FunctionParameter("function [V]", {"a": a})
        interp = pybamm.FunctionParameter("interpolation [V]", {"a": a})

        processed_func = parameter_values.process_symbol(func)
        processed_interp = parameter_values.process_symbol(interp)
        np.testing.assert_array_almost_equal(
            processed_func.evaluate(inputs={"a": 0.6}),
            processed_interp.evaluate(inputs={"a": 0.6}),
            decimal=4,
        )

        # process differentiated function parameter
        diff_func = func.diff(a)
        diff_interp = interp.diff(a)
        processed_diff_func = parameter_values.process_symbol(diff_func)
        processed_diff_interp = parameter_values.process_symbol(diff_interp)
        np.testing.assert_array_almost_equal(
            processed_diff_func.evaluate(inputs={"a": 0.6}),
            processed_diff_interp.evaluate(inputs={"a": 0.6}),
            decimal=2,
        )

    def test_process_complex_expression(self):
        var1 = pybamm.Variable("var1")
        var2 = pybamm.Variable("var2")
        par1 = pybamm.Parameter("par1")
        par2 = pybamm.Parameter("par2")
        scal1 = pybamm.Scalar(3)
        scal2 = pybamm.Scalar(4)
        expression = (scal1 * (par1 + var2)) / ((var1 - par2) + scal2)

        param = pybamm.ParameterValues(values={"par1": 1, "par2": 2})
        exp_param = param.process_symbol(expression)
        self.assertIsInstance(exp_param, pybamm.Division)
        # left side
        self.assertIsInstance(exp_param.children[0], pybamm.Multiplication)
        self.assertIsInstance(exp_param.children[0].children[0], pybamm.Scalar)
        self.assertIsInstance(exp_param.children[0].children[1], pybamm.Addition)
        self.assertTrue(
            isinstance(exp_param.children[0].children[1].children[0], pybamm.Scalar)
        )
        self.assertEqual(exp_param.children[0].children[1].children[0].value, 1)
        self.assertTrue(
            isinstance(exp_param.children[0].children[1].children[1], pybamm.Variable)
        )
        # right side
        self.assertIsInstance(exp_param.children[1], pybamm.Addition)
        self.assertTrue(
            isinstance(exp_param.children[1].children[0], pybamm.Subtraction)
        )
        self.assertTrue(
            isinstance(exp_param.children[1].children[0].children[0], pybamm.Variable)
        )
        self.assertTrue(
            isinstance(exp_param.children[1].children[0].children[1], pybamm.Scalar)
        )
        self.assertEqual(exp_param.children[1].children[0].children[1].value, 2)
        self.assertIsInstance(exp_param.children[1].children[1], pybamm.Scalar)

    def test_process_model(self):
        model = pybamm.BaseModel()
        a = pybamm.Parameter("a")
        b = pybamm.Parameter("b")
        c = pybamm.Parameter("c")
        d = pybamm.Parameter("d")
        var1 = pybamm.Variable("var1", domain="test")
        var2 = pybamm.Variable("var2", domain="test")
        model.rhs = {var1: a * pybamm.grad(var1)}
        model.algebraic = {var2: c * var2}
        model.initial_conditions = {var1: b, var2: d}
        model.boundary_conditions = {
            var1: {"left": (c, "Dirichlet"), "right": (d, "Neumann")}
        }
        model.variables = {
            "var1": var1,
            "var2": var2,
            "grad_var1": pybamm.grad(var1),
            "d_var1": d * var1,
        }
        model.timescale = b
        model.length_scales = {"test": c}

        parameter_values = pybamm.ParameterValues({"a": 1, "b": 2, "c": 3, "d": 42})
        parameter_values.process_model(model)
        # rhs
        self.assertIsInstance(model.rhs[var1], pybamm.Multiplication)
        self.assertIsInstance(model.rhs[var1].children[0], pybamm.Scalar)
        self.assertIsInstance(model.rhs[var1].children[1], pybamm.Gradient)
        self.assertEqual(model.rhs[var1].children[0].value, 1)
        # algebraic
        self.assertIsInstance(model.algebraic[var2], pybamm.Multiplication)
        self.assertIsInstance(model.algebraic[var2].children[0], pybamm.Scalar)
        self.assertIsInstance(model.algebraic[var2].children[1], pybamm.Variable)
        self.assertEqual(model.algebraic[var2].children[0].value, 3)
        # initial conditions
        self.assertIsInstance(model.initial_conditions[var1], pybamm.Scalar)
        self.assertEqual(model.initial_conditions[var1].value, 2)
        # boundary conditions
        bc_key = list(model.boundary_conditions.keys())[0]
        self.assertIsInstance(bc_key, pybamm.Variable)
        bc_value = list(model.boundary_conditions.values())[0]
        self.assertIsInstance(bc_value["left"][0], pybamm.Scalar)
        self.assertEqual(bc_value["left"][0].value, 3)
        self.assertIsInstance(bc_value["right"][0], pybamm.Scalar)
        self.assertEqual(bc_value["right"][0].value, 42)
        # variables
        self.assertEqual(model.variables["var1"].id, var1.id)
        self.assertIsInstance(model.variables["grad_var1"], pybamm.Gradient)
        self.assertTrue(
            isinstance(model.variables["grad_var1"].children[0], pybamm.Variable)
        )
        self.assertEqual(
            model.variables["d_var1"].id, (pybamm.Scalar(42, name="d") * var1).id
        )
        self.assertIsInstance(model.variables["d_var1"].children[0], pybamm.Scalar)
        self.assertTrue(
            isinstance(model.variables["d_var1"].children[1], pybamm.Variable)
        )
        # timescale and length scales
        self.assertEqual(model.timescale.evaluate(), 2)
        self.assertEqual(model.length_scales["test"].evaluate(), 3)

        # bad boundary conditions
        model = pybamm.BaseModel()
        model.algebraic = {var1: var1}
        x = pybamm.Parameter("x")
        model.boundary_conditions = {var1: {"left": (x, "Dirichlet")}}
        with self.assertRaises(KeyError):
            parameter_values.process_model(model)

    def test_update_model(self):
        param = pybamm.ParameterValues({})
        with self.assertRaises(NotImplementedError):
            param.update_model(None, None)

    def test_inplace(self):
        model = pybamm.lithium_ion.SPM()
        param = model.default_parameter_values
        new_model = param.process_model(model, inplace=False)

        for val in list(model.rhs.values()):
            self.assertTrue(val.has_symbol_of_classes(pybamm.Parameter))

        for val in list(new_model.rhs.values()):
            self.assertFalse(val.has_symbol_of_classes(pybamm.Parameter))

    def test_process_empty_model(self):
        model = pybamm.BaseModel()
        parameter_values = pybamm.ParameterValues({"a": 1, "b": 2, "c": 3, "d": 42})
        with self.assertRaisesRegex(
            pybamm.ModelError, "Cannot process parameters for empty model"
        ):
            parameter_values.process_model(model)

    def test_evaluate(self):
        parameter_values = pybamm.ParameterValues({"a": 1, "b": 2, "c": 3})
        a = pybamm.Parameter("a")
        b = pybamm.Parameter("b")
        c = pybamm.Parameter("c")
        self.assertEqual(parameter_values.evaluate(a), 1)
        self.assertEqual(parameter_values.evaluate(a + (b * c)), 7)

        y = pybamm.StateVector(slice(0, 1))
        with self.assertRaises(ValueError):
            parameter_values.evaluate(y)
        array = pybamm.Array(np.array([1, 2, 3]))
        with self.assertRaises(ValueError):
            parameter_values.evaluate(array)

    def test_export_csv(self):
        def some_function(self):
            return None

        example_data = ("some_data", [0, 1, 2])

        parameter_values = pybamm.ParameterValues(
            {"a": 0.1, "b": some_function, "c": example_data}
        )

        filename = "parameter_values_test.csv"

        parameter_values.export_csv(filename)

        df = pd.read_csv(filename, index_col=0, header=None)

        self.assertEqual(df[1]["a"], "0.1")
        self.assertEqual(df[1]["b"], "[function]some_function")
        self.assertEqual(df[1]["c"], "[data]some_data")


if __name__ == "__main__":
    print("Add -v for more debug output")
    import sys

    if "-v" in sys.argv:
        debug = True
    pybamm.settings.debug_mode = True
    unittest.main()<|MERGE_RESOLUTION|>--- conflicted
+++ resolved
@@ -271,16 +271,12 @@
 
     def test_process_input_parameter(self):
         parameter_values = pybamm.ParameterValues(
-<<<<<<< HEAD
             {
                 "a": "[input]",
                 "b": 3,
+                "c times 2": pybamm.InputParameter("c") * 2,
                 "c [A]": "[input]",
-                "d [m]": pybamm.InputParameter("d [m]"),
             }
-=======
-            {"a": "[input]", "b": 3, "c times 2": pybamm.InputParameter("c") * 2}
->>>>>>> 810ee793
         )
         # process input parameter
         a = pybamm.Parameter("a")
