--- conflicted
+++ resolved
@@ -6,24 +6,12 @@
 
 
 class TestLeadAcidCompositeCapacitance(unittest.TestCase):
-<<<<<<< HEAD
-    def test_basic_processing(self):
+    def test_well_posed(self):
         model = pybamm.lead_acid.CompositeCapacitance()
-        modeltest = tests.StandardModelTest(model)
-        modeltest.test_all()
+        model.check_well_posedness()
 
-    @unittest.skipIf(scikits_odes_spec is None, "scikits.odes not installed")
-    def test_basic_processing_no_capacitance(self):
+    def test_well_posed_no_capacitance(self):
         model = pybamm.lead_acid.CompositeCapacitance(use_capacitance=False)
-        modeltest = tests.StandardModelTest(model)
-
-        modeltest.test_all()
-
-    def test_optimisations(self):
-=======
-    def test_well_posed(self):
->>>>>>> 47471be3
-        model = pybamm.lead_acid.CompositeCapacitance()
         model.check_well_posedness()
 
 
