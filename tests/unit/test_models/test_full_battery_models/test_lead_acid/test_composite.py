--- conflicted
+++ resolved
@@ -22,24 +22,12 @@
         model.check_well_posedness()
         pybamm.settings.debug_mode = True
 
-<<<<<<< HEAD
-    @unittest.skipIf(pybamm.have_scikits_odes(), "scikits.odes not installed")
-    def test_well_posed_1plus1D(self):
-        options = {
-            "surface form": "differential",
-            "current collector": "potential pair",
-            "dimensionality": 1,
-        }
-        model = pybamm.lead_acid.Composite(options)
-        model.check_well_posedness()
-=======
 
 class TestLeadAcidCompositeMultiDimensional(unittest.TestCase):
     def test_well_posed(self):
         model = pybamm.lead_acid.Composite(
             {"dimensionality": 1, "current collector": "potential pair"}
         )
->>>>>>> cf47f806
         self.assertIsInstance(model.default_solver, pybamm.ScikitsDaeSolver)
         model.check_well_posedness()
         model = pybamm.lead_acid.Composite(
@@ -74,14 +62,6 @@
         model = pybamm.lead_acid.Composite(options)
         model.check_well_posedness()
         self.assertIsInstance(model.default_solver, pybamm.ScikitsDaeSolver)
-<<<<<<< HEAD
-
-    def test_incompatible_options(self):
-        options = {"side reactions": ["something"]}
-        with self.assertRaises(pybamm.OptionError):
-            pybamm.lead_acid.Composite(options)
-=======
->>>>>>> cf47f806
 
 
 class TestLeadAcidCompositeExtended(unittest.TestCase):
