#
# Tests for the Casadi Solver class
#
import pybamm
import unittest
import numpy as np
from tests import get_mesh_for_testing, get_discretisation_for_testing
from scipy.sparse import eye


class TestCasadiSolver(unittest.TestCase):
    def test_bad_mode(self):
        with self.assertRaisesRegex(ValueError, "invalid mode"):
            pybamm.CasadiSolver(mode="bad mode")

    def test_model_solver(self):
        # Create model
        model = pybamm.BaseModel()
        var = pybamm.Variable("var")
        model.rhs = {var: 0.1 * var}
        model.initial_conditions = {var: 1}
        # No need to set parameters; can use base discretisation (no spatial operators)

        # create discretisation
        disc = pybamm.Discretisation()
        model_disc = disc.process_model(model, inplace=False)
        # Solve
        solver = pybamm.CasadiSolver(mode="fast", rtol=1e-8, atol=1e-8)
        t_eval = np.linspace(0, 1, 100)
        solution = solver.solve(model_disc, t_eval)
        np.testing.assert_array_equal(solution.t, t_eval)
        np.testing.assert_array_almost_equal(
            solution.y[0], np.exp(0.1 * solution.t), decimal=5
        )

        # Safe mode (enforce events that won't be triggered)
        model.events = [pybamm.Event("an event", var + 1)]
        disc.process_model(model)
        solver = pybamm.CasadiSolver(rtol=1e-8, atol=1e-8)
        t_eval = np.linspace(0, 1, 100)
        solution = solver.solve(model, t_eval)
        np.testing.assert_array_equal(solution.t, t_eval)
        np.testing.assert_array_almost_equal(
            solution.y[0], np.exp(0.1 * solution.t), decimal=5
        )

    def test_model_solver_python(self):
        # Create model
        pybamm.set_logging_level("ERROR")
        model = pybamm.BaseModel()
        model.convert_to_format = "python"
        var = pybamm.Variable("var")
        model.rhs = {var: 0.1 * var}
        model.initial_conditions = {var: 1}
        # No need to set parameters; can use base discretisation (no spatial operators)

        # create discretisation
        disc = pybamm.Discretisation()
        disc.process_model(model)
        # Solve
        solver = pybamm.CasadiSolver(mode="fast", rtol=1e-8, atol=1e-8)
        t_eval = np.linspace(0, 1, 100)
        solution = solver.solve(model, t_eval)
        np.testing.assert_array_equal(solution.t, t_eval)
        np.testing.assert_array_almost_equal(
            solution.y[0], np.exp(0.1 * solution.t), decimal=5
        )
        pybamm.set_logging_level("WARNING")

    def test_model_solver_failure(self):
        # Create model
        model = pybamm.BaseModel()
        var = pybamm.Variable("var")
        model.rhs = {var: -pybamm.sqrt(var)}
        model.initial_conditions = {var: 1}
        # add events so that safe mode is used (won't be triggered)
        model.events = [pybamm.Event("10", var - 10)]
        # No need to set parameters; can use base discretisation (no spatial operators)

        # create discretisation
        disc = pybamm.Discretisation()
        model_disc = disc.process_model(model, inplace=False)

        solver = pybamm.CasadiSolver(extra_options_call={"regularity_check": False})
        solver_old = pybamm.CasadiSolver(
            mode="old safe", extra_options_call={"regularity_check": False}
        )
        # Solve with failure at t=2
        t_eval = np.linspace(0, 20, 100)
        with self.assertRaises(pybamm.SolverError):
            solver.solve(model_disc, t_eval)
        with self.assertRaises(pybamm.SolverError):
            solver_old.solve(model_disc, t_eval)
        # Solve with failure at t=0
        model.initial_conditions = {var: 0}
        model_disc = disc.process_model(model, inplace=False)
        t_eval = np.linspace(0, 20, 100)
        with self.assertRaises(pybamm.SolverError):
            solver.solve(model_disc, t_eval)

    def test_model_solver_events(self):
        # Create model
        model = pybamm.BaseModel()
        whole_cell = ["negative electrode", "separator", "positive electrode"]
        var1 = pybamm.Variable("var1", domain=whole_cell)
        var2 = pybamm.Variable("var2", domain=whole_cell)
        model.rhs = {var1: 0.1 * var1}
        model.algebraic = {var2: 2 * var1 - var2}
        model.initial_conditions = {var1: 1, var2: 2}
        model.events = [
            pybamm.Event("var1 = 1.5", pybamm.min(var1 - 1.5)),
            pybamm.Event("var2 = 2.5", pybamm.min(var2 - 2.5)),
        ]
        disc = get_discretisation_for_testing()
        disc.process_model(model)

        # Solve using "safe" mode
        solver = pybamm.CasadiSolver(mode="safe", rtol=1e-8, atol=1e-8)
        t_eval = np.linspace(0, 5, 100)
        solution = solver.solve(model, t_eval)
        np.testing.assert_array_less(solution.y[0], 1.5)
        np.testing.assert_array_less(solution.y[-1], 2.5 + 1e-10)
        np.testing.assert_array_almost_equal(
            solution.y[0], np.exp(0.1 * solution.t), decimal=5
        )
        np.testing.assert_array_almost_equal(
            solution.y[-1], 2 * np.exp(0.1 * solution.t), decimal=5
        )

        # Solve using "safe" mode with debug off
        pybamm.settings.debug_mode = False
        solver = pybamm.CasadiSolver(mode="safe", rtol=1e-8, atol=1e-8, dt_max=1)
        t_eval = np.linspace(0, 5, 100)
        solution = solver.solve(model, t_eval)
        np.testing.assert_array_less(solution.y[0], 1.5)
        np.testing.assert_array_less(solution.y[-1], 2.5 + 1e-10)
<<<<<<< HEAD
=======
        # test the last entry is exactly 2.5
        np.testing.assert_array_almost_equal(solution.y[-1, -1], 2.5, decimal=2)
>>>>>>> ce4ca812
        np.testing.assert_array_almost_equal(
            solution.y[0], np.exp(0.1 * solution.t), decimal=5
        )
        np.testing.assert_array_almost_equal(
            solution.y[-1], 2 * np.exp(0.1 * solution.t), decimal=5
        )
        pybamm.settings.debug_mode = True

        # Solve using "old safe" mode
        solver = pybamm.CasadiSolver(mode="old safe", rtol=1e-8, atol=1e-8)
        t_eval = np.linspace(0, 5, 100)
        solution = solver.solve(model, t_eval)
        np.testing.assert_array_less(solution.y[0], 1.5)
        np.testing.assert_array_less(solution.y[-1], 2.5)
        np.testing.assert_array_almost_equal(
            solution.y[0], np.exp(0.1 * solution.t), decimal=5
        )
        np.testing.assert_array_almost_equal(
            solution.y[-1], 2 * np.exp(0.1 * solution.t), decimal=5
        )

        # Test when an event returns nan
        model = pybamm.BaseModel()
        var = pybamm.Variable("var")
        model.rhs = {var: 0.1 * var}
        model.initial_conditions = {var: 1}
        model.events = [
            pybamm.Event("event", var - 1.02),
            pybamm.Event("sqrt event", pybamm.sqrt(1.0199 - var)),
        ]
        disc = pybamm.Discretisation()
        disc.process_model(model)
        solver = pybamm.CasadiSolver(rtol=1e-8, atol=1e-8)
        solution = solver.solve(model, t_eval)
        np.testing.assert_array_less(solution.y[0], 1.02 + 1e-10)
<<<<<<< HEAD
=======
        np.testing.assert_array_almost_equal(solution.y[0, -1], 1.02, decimal=2)
>>>>>>> ce4ca812

    def test_model_step(self):
        # Create model
        model = pybamm.BaseModel()
        domain = ["negative electrode", "separator", "positive electrode"]
        var = pybamm.Variable("var", domain=domain)
        model.rhs = {var: 0.1 * var}
        model.initial_conditions = {var: 1}
        # No need to set parameters; can use base discretisation (no spatial operators)

        # create discretisation
        mesh = get_mesh_for_testing()
        spatial_methods = {"macroscale": pybamm.FiniteVolume()}
        disc = pybamm.Discretisation(mesh, spatial_methods)
        disc.process_model(model)

        solver = pybamm.CasadiSolver(rtol=1e-8, atol=1e-8)

        # Step once
        dt = 1
        step_sol = solver.step(None, model, dt)
        np.testing.assert_array_equal(step_sol.t, [0, dt])
        np.testing.assert_array_almost_equal(step_sol.y[0], np.exp(0.1 * step_sol.t))

        # Step again (return 5 points)
        step_sol_2 = solver.step(step_sol, model, dt, npts=5)
        np.testing.assert_array_equal(
            step_sol_2.t, np.concatenate([np.array([0]), np.linspace(dt, 2 * dt, 5)])
        )
        np.testing.assert_array_almost_equal(
            step_sol_2.y[0], np.exp(0.1 * step_sol_2.t)
        )

        # Check steps give same solution as solve
        t_eval = step_sol.t
        solution = solver.solve(model, t_eval)
        np.testing.assert_array_almost_equal(solution.y[0], step_sol.y[0])

    def test_model_step_with_input(self):
        # Create model
        model = pybamm.BaseModel()
        var = pybamm.Variable("var")
        a = pybamm.InputParameter("a")
        model.rhs = {var: a * var}
        model.initial_conditions = {var: 1}
        model.variables = {"a": a}
        # No need to set parameters; can use base discretisation (no spatial operators)

        # create discretisation
        disc = pybamm.Discretisation()
        disc.process_model(model)

        solver = pybamm.CasadiSolver(rtol=1e-8, atol=1e-8)

        # Step with an input
        dt = 0.1
        step_sol = solver.step(None, model, dt, npts=5, inputs={"a": 0.1})
        np.testing.assert_array_equal(step_sol.t, np.linspace(0, dt, 5))
        np.testing.assert_allclose(step_sol.y[0], np.exp(0.1 * step_sol.t))

        # Step again with different inputs
        step_sol_2 = solver.step(step_sol, model, dt, npts=5, inputs={"a": -1})
        np.testing.assert_array_equal(step_sol_2.t, np.linspace(0, 2 * dt, 9))
        np.testing.assert_array_equal(
            step_sol_2["a"].entries, np.array([0.1, 0.1, 0.1, 0.1, 0.1, -1, -1, -1, -1])
        )
        np.testing.assert_allclose(
            step_sol_2.y[0],
            np.concatenate(
                [
                    np.exp(0.1 * step_sol.t[:5]),
                    np.exp(0.1 * step_sol.t[4]) * np.exp(-(step_sol.t[5:] - dt)),
                ]
            ),
        )

    def test_model_step_events(self):
        # Create model
        model = pybamm.BaseModel()
        var1 = pybamm.Variable("var1")
        var2 = pybamm.Variable("var2")
        model.rhs = {var1: 0.1 * var1}
        model.algebraic = {var2: 2 * var1 - var2}
        model.initial_conditions = {var1: 1, var2: 2}
        model.events = [
            pybamm.Event("var1 = 1.5", pybamm.min(var1 - 1.5)),
            pybamm.Event("var2 = 2.5", pybamm.min(var2 - 2.5)),
        ]
        disc = pybamm.Discretisation()
        disc.process_model(model)

        # Solve
        step_solver = pybamm.CasadiSolver(rtol=1e-8, atol=1e-8)
        dt = 0.05
        time = 0
        end_time = 5
        step_solution = None
        while time < end_time:
            step_solution = step_solver.step(step_solution, model, dt=dt, npts=10)
            time += dt
        np.testing.assert_array_less(step_solution.y[0], 1.5)
        np.testing.assert_array_less(step_solution.y[-1], 2.5001)
        np.testing.assert_array_almost_equal(
            step_solution.y[0], np.exp(0.1 * step_solution.t), decimal=5
        )
        np.testing.assert_array_almost_equal(
            step_solution.y[-1], 2 * np.exp(0.1 * step_solution.t), decimal=4
        )

    def test_model_solver_with_inputs(self):
        # Create model
        model = pybamm.BaseModel()
        domain = ["negative electrode", "separator", "positive electrode"]
        var = pybamm.Variable("var", domain=domain)
        model.rhs = {var: -pybamm.InputParameter("rate") * var}
        model.initial_conditions = {var: 1}
        model.events = [pybamm.Event("var=0.5", pybamm.min(var - 0.5))]
        # No need to set parameters; can use base discretisation (no spatial
        # operators)

        # create discretisation
        mesh = get_mesh_for_testing()
        spatial_methods = {"macroscale": pybamm.FiniteVolume()}
        disc = pybamm.Discretisation(mesh, spatial_methods)
        disc.process_model(model)
        # Solve
        solver = pybamm.CasadiSolver(rtol=1e-8, atol=1e-8)
        t_eval = np.linspace(0, 10, 100)
        solution = solver.solve(model, t_eval, inputs={"rate": 0.1})
        self.assertLess(len(solution.t), len(t_eval))
        np.testing.assert_allclose(solution.y[0], np.exp(-0.1 * solution.t), rtol=1e-04)

    def test_model_solver_dae_inputs_in_initial_conditions(self):
        # Create model
        model = pybamm.BaseModel()
        var1 = pybamm.Variable("var1")
        var2 = pybamm.Variable("var2")
        model.rhs = {var1: pybamm.InputParameter("rate") * var1}
        model.algebraic = {var2: var1 - var2}
        model.initial_conditions = {
            var1: pybamm.InputParameter("ic 1"),
            var2: pybamm.InputParameter("ic 2"),
        }

        # Solve
        solver = pybamm.CasadiSolver(rtol=1e-8, atol=1e-8)
        t_eval = np.linspace(0, 5, 100)
        solution = solver.solve(
            model, t_eval, inputs={"rate": -1, "ic 1": 0.1, "ic 2": 2}
        )
        np.testing.assert_array_almost_equal(
            solution.y[0], 0.1 * np.exp(-solution.t), decimal=5
        )
        np.testing.assert_array_almost_equal(
            solution.y[-1], 0.1 * np.exp(-solution.t), decimal=5
        )

        # Solve again with different initial conditions
        solution = solver.solve(
            model, t_eval, inputs={"rate": -0.1, "ic 1": 1, "ic 2": 3}
        )
        np.testing.assert_array_almost_equal(
            solution.y[0], 1 * np.exp(-0.1 * solution.t), decimal=5
        )
        np.testing.assert_array_almost_equal(
            solution.y[-1], 1 * np.exp(-0.1 * solution.t), decimal=5
        )

    def test_model_solver_with_external(self):
        # Create model
        model = pybamm.BaseModel()
        domain = ["negative electrode", "separator", "positive electrode"]
        var1 = pybamm.Variable("var1", domain=domain)
        var2 = pybamm.Variable("var2", domain=domain)
        model.rhs = {var1: -var2}
        model.initial_conditions = {var1: 1}
        model.external_variables = [var2]
        model.variables = {"var1": var1, "var2": var2}
        # No need to set parameters; can use base discretisation (no spatial
        # operators)

        # create discretisation
        mesh = get_mesh_for_testing()
        spatial_methods = {"macroscale": pybamm.FiniteVolume()}
        disc = pybamm.Discretisation(mesh, spatial_methods)
        disc.process_model(model)
        # Solve
        solver = pybamm.CasadiSolver(rtol=1e-8, atol=1e-8)
        t_eval = np.linspace(0, 10, 100)
        solution = solver.solve(model, t_eval, external_variables={"var2": 0.5})
        np.testing.assert_allclose(solution.y[0], 1 - 0.5 * solution.t, rtol=1e-06)

    def test_model_solver_with_non_identity_mass(self):
        model = pybamm.BaseModel()
        var1 = pybamm.Variable("var1", domain="negative electrode")
        var2 = pybamm.Variable("var2", domain="negative electrode")
        model.rhs = {var1: var1}
        model.algebraic = {var2: 2 * var1 - var2}
        model.initial_conditions = {var1: 1, var2: 2}
        disc = get_discretisation_for_testing()
        disc.process_model(model)

        # FV discretisation has identity mass. Manually set the mass matrix to
        # be a diag of 10s here for testing. Note that the algebraic part is all
        # zeros
        mass_matrix = 10 * model.mass_matrix.entries
        model.mass_matrix = pybamm.Matrix(mass_matrix)

        # Note that mass_matrix_inv is just the inverse of the ode block of the
        # mass matrix
        mass_matrix_inv = 0.1 * eye(int(mass_matrix.shape[0] / 2))
        model.mass_matrix_inv = pybamm.Matrix(mass_matrix_inv)

        # Solve
        solver = pybamm.CasadiSolver(rtol=1e-8, atol=1e-8)
        t_eval = np.linspace(0, 1, 100)
        solution = solver.solve(model, t_eval)
        np.testing.assert_array_equal(solution.t, t_eval)
        np.testing.assert_allclose(solution.y[0], np.exp(0.1 * solution.t))
        np.testing.assert_allclose(solution.y[-1], 2 * np.exp(0.1 * solution.t))

    def test_dae_solver_algebraic_model(self):
        model = pybamm.BaseModel()
        var = pybamm.Variable("var")
        model.algebraic = {var: var + 1}
        model.initial_conditions = {var: 0}

        disc = pybamm.Discretisation()
        disc.process_model(model)

        solver = pybamm.CasadiSolver()
        t_eval = np.linspace(0, 1)
        with self.assertRaisesRegex(
            pybamm.SolverError, "Cannot use CasadiSolver to solve algebraic model"
        ):
            solver.solve(model, t_eval)


if __name__ == "__main__":
    print("Add -v for more debug output")
    import sys

    if "-v" in sys.argv:
        debug = True
    pybamm.settings.debug_mode = True
    unittest.main()<|MERGE_RESOLUTION|>--- conflicted
+++ resolved
@@ -134,11 +134,8 @@
         solution = solver.solve(model, t_eval)
         np.testing.assert_array_less(solution.y[0], 1.5)
         np.testing.assert_array_less(solution.y[-1], 2.5 + 1e-10)
-<<<<<<< HEAD
-=======
         # test the last entry is exactly 2.5
         np.testing.assert_array_almost_equal(solution.y[-1, -1], 2.5, decimal=2)
->>>>>>> ce4ca812
         np.testing.assert_array_almost_equal(
             solution.y[0], np.exp(0.1 * solution.t), decimal=5
         )
@@ -174,10 +171,7 @@
         solver = pybamm.CasadiSolver(rtol=1e-8, atol=1e-8)
         solution = solver.solve(model, t_eval)
         np.testing.assert_array_less(solution.y[0], 1.02 + 1e-10)
-<<<<<<< HEAD
-=======
         np.testing.assert_array_almost_equal(solution.y[0, -1], 1.02, decimal=2)
->>>>>>> ce4ca812
 
     def test_model_step(self):
         # Create model
