#
# Tests for the base model class
#
import pybamm

import numpy as np
import unittest
import tests.shared as shared


class TestDiscretise(unittest.TestCase):
    def test_concatenate_init(self):
        a = pybamm.Variable("a")
        b = pybamm.Variable("b")
        c = pybamm.Variable("c")

        initial_conditions = {
            c: pybamm.Scalar(1),
            a: pybamm.Scalar(2),
            b: pybamm.Scalar(3),
        }

        # create discretisation
        defaults = shared.TestDefaults1DMacro()
        disc = pybamm.Discretisation(defaults.mesh, defaults.spatial_methods)

        disc._y_slices = {c.id: slice(0, 1), a.id: slice(2, 3), b.id: slice(3, 4)}
        result = disc._concatenate_init(initial_conditions)

        self.assertIsInstance(result, pybamm.NumpyModelConcatenation)
        self.assertEqual(result.children[0].evaluate(), 1)
        self.assertEqual(result.children[1].evaluate(), 2)
        self.assertEqual(result.children[2].evaluate(), 3)

        initial_conditions = {a: pybamm.Scalar(2), b: pybamm.Scalar(3)}
        with self.assertRaises(pybamm.ModelError):
            result = disc._concatenate_init(initial_conditions)

    def test_discretise_slicing(self):
        # create discretisation
        defaults = shared.TestDefaults1DMacro()
        spatial_methods = {}
        disc = pybamm.Discretisation(defaults.mesh, spatial_methods)
        mesh = disc.mesh

        whole_cell = ["negative electrode", "separator", "positive electrode"]
        c = pybamm.Variable("c", domain=whole_cell)
        disc._variables = [c]
        disc.set_variable_slices()

        self.assertEqual(disc._y_slices, {c.id: slice(0, 100)})

        combined_submesh = mesh.combine_submeshes(*whole_cell)

        c_true = combined_submesh.nodes ** 2
        y = c_true
        np.testing.assert_array_equal(y[disc._y_slices[c.id]], c_true)

        # Several variables
        d = pybamm.Variable("d", domain=whole_cell)
        jn = pybamm.Variable("jn", domain=["negative electrode"])
        disc._variables = [c, d, jn]
        disc.set_variable_slices()

        self.assertEqual(
            disc._y_slices,
            {c.id: slice(0, 100), d.id: slice(100, 200), jn.id: slice(200, 240)},
        )
        d_true = 4 * combined_submesh.nodes
        jn_true = mesh["negative electrode"].nodes ** 3
        y = np.concatenate([c_true, d_true, jn_true])
        np.testing.assert_array_equal(y[disc._y_slices[c.id]], c_true)
        np.testing.assert_array_equal(y[disc._y_slices[d.id]], d_true)
        np.testing.assert_array_equal(y[disc._y_slices[jn.id]], jn_true)

    def test_process_symbol_base(self):
        # create discretisation
        defaults = shared.TestDefaults1DMacro()
        spatial_methods = {}
        disc = pybamm.Discretisation(defaults.mesh, spatial_methods)

        # variable
        var = pybamm.Variable("var")
        disc._y_slices = {var.id: slice(53)}
        var_disc = disc.process_symbol(var)
        self.assertIsInstance(var_disc, pybamm.StateVector)
        self.assertEqual(var_disc._y_slice, disc._y_slices[var.id])
        # scalar
        scal = pybamm.Scalar(5)
        scal_disc = disc.process_symbol(scal)
        self.assertIsInstance(scal_disc, pybamm.Scalar)
        self.assertEqual(scal_disc.value, scal.value)
        # vector
        vec = pybamm.Vector(np.array([1, 2, 3, 4]))
        vec_disc = disc.process_symbol(vec)
        self.assertIsInstance(vec_disc, pybamm.Vector)
        np.testing.assert_array_equal(vec_disc.entries, vec.entries)
        # matrix
        mat = pybamm.Matrix(np.array([[1, 2, 3, 4], [5, 6, 7, 8]]))
        mat_disc = disc.process_symbol(mat)
        self.assertIsInstance(mat_disc, pybamm.Matrix)
        np.testing.assert_array_equal(mat_disc.entries, mat.entries)

        # binary operator
        bin = var + scal
        bin_disc = disc.process_symbol(bin)
        self.assertIsInstance(bin_disc, pybamm.Addition)
        self.assertIsInstance(bin_disc.children[0], pybamm.StateVector)
        self.assertIsInstance(bin_disc.children[1], pybamm.Scalar)

        bin2 = scal + var
        bin2_disc = disc.process_symbol(bin2)
        self.assertIsInstance(bin2_disc, pybamm.Addition)
        self.assertIsInstance(bin2_disc.children[0], pybamm.Scalar)
        self.assertIsInstance(bin2_disc.children[1], pybamm.StateVector)

        # non-spatial unary operator
        un1 = -var
        un1_disc = disc.process_symbol(un1)
        self.assertIsInstance(un1_disc, pybamm.Negate)
        self.assertIsInstance(un1_disc.children[0], pybamm.StateVector)

        un2 = abs(scal)
        un2_disc = disc.process_symbol(un2)
        self.assertIsInstance(un2_disc, pybamm.AbsoluteValue)
        self.assertIsInstance(un2_disc.children[0], pybamm.Scalar)

    def test_process_complex_expression(self):
        var1 = pybamm.Variable("var1")
        var2 = pybamm.Variable("var2")
        scal1 = pybamm.Scalar("scal1")
        scal2 = pybamm.Scalar("scal2")
        scal3 = pybamm.Scalar("scal3")
        scal4 = pybamm.Scalar("scal4")
        expression = (scal1 * (scal3 + var2)) / ((var1 - scal4) + scal2)

        # create discretisation
        defaults = shared.TestDefaults1DMacro()
        disc = pybamm.Discretisation(defaults.mesh, defaults.spatial_methods)

        disc._y_slices = {var1.id: slice(53), var2.id: slice(53, 59)}
        exp_disc = disc.process_symbol(expression)
        self.assertIsInstance(exp_disc, pybamm.Division)
        # left side
        self.assertIsInstance(exp_disc.children[0], pybamm.Multiplication)
        self.assertIsInstance(exp_disc.children[0].children[0], pybamm.Scalar)
        self.assertIsInstance(exp_disc.children[0].children[1], pybamm.Addition)
        self.assertTrue(
            isinstance(exp_disc.children[0].children[1].children[0], pybamm.Scalar)
        )
        self.assertTrue(
            isinstance(exp_disc.children[0].children[1].children[1], pybamm.StateVector)
        )
        self.assertEqual(
            exp_disc.children[0].children[1].children[1].y_slice,
            disc._y_slices[var2.id],
        )
        # right side
        self.assertIsInstance(exp_disc.children[1], pybamm.Addition)
        self.assertTrue(
            isinstance(exp_disc.children[1].children[0], pybamm.Subtraction)
        )
        self.assertTrue(
            isinstance(exp_disc.children[1].children[0].children[0], pybamm.StateVector)
        )
        self.assertEqual(
            exp_disc.children[1].children[0].children[0].y_slice,
            disc._y_slices[var1.id],
        )
        self.assertTrue(
            isinstance(exp_disc.children[1].children[0].children[1], pybamm.Scalar)
        )
        self.assertIsInstance(exp_disc.children[1].children[1], pybamm.Scalar)

    def test_discretise_spatial_operator(self):
        # create discretisation
        whole_cell = ["negative electrode", "separator", "positive electrode"]
        var = pybamm.Variable("var", domain=whole_cell)
        defaults = shared.TestDefaults1DMacro()
        disc = pybamm.Discretisation(defaults.mesh, defaults.spatial_methods)
        mesh = disc.mesh
        disc._variables = [var]
        disc.set_variable_slices()

        # Simple expressions
        for eqn in [pybamm.grad(var), pybamm.div(var)]:
            eqn_disc = disc.process_symbol(eqn)

            self.assertIsInstance(eqn_disc, pybamm.Multiplication)
            self.assertIsInstance(eqn_disc.children[0], pybamm.Matrix)
            self.assertIsInstance(eqn_disc.children[1], pybamm.StateVector)

            combined_submesh = mesh.combine_submeshes(*whole_cell)
            y = combined_submesh.nodes ** 2
            var_disc = disc.process_symbol(var)
            # grad and var are identity operators here (for testing purposes)
            np.testing.assert_array_equal(
                eqn_disc.evaluate(None, y), var_disc.evaluate(None, y)
            )

        # More complex expressions
        for eqn in [var * pybamm.grad(var), var * pybamm.div(var)]:
            eqn_disc = disc.process_symbol(eqn)

            self.assertIsInstance(eqn_disc, pybamm.Multiplication)
            self.assertIsInstance(eqn_disc.children[0], pybamm.StateVector)
            self.assertIsInstance(eqn_disc.children[1], pybamm.Multiplication)
            self.assertIsInstance(eqn_disc.children[1].children[0], pybamm.Matrix)
            self.assertIsInstance(eqn_disc.children[1].children[1], pybamm.StateVector)

            y = combined_submesh.nodes ** 2
            var_disc = disc.process_symbol(var)
            # grad and var are identity operators here (for testing purposes)
            np.testing.assert_array_equal(
                eqn_disc.evaluate(None, y), var_disc.evaluate(None, y) ** 2
            )

    def test_core_NotImplementedErrors(self):
        # create discretisation
        pybamm.Discretisation(None, {})

        # TODO: implement and equivelent test in spatial_methods
        # with self.assertRaises(NotImplementedError):
        #     disc.gradient(None, None, {})
        # with self.assertRaises(NotImplementedError):
        #     disc.divergence(None, None, {})

    def test_process_dict(self):
        # one equation
        whole_cell = ["negative electrode", "separator", "positive electrode"]
        c = pybamm.Variable("c", domain=whole_cell)
        N = pybamm.grad(c)
        rhs = {c: pybamm.div(N)}
        initial_conditions = {c: pybamm.Scalar(3)}
        variables = {"c_squared": c ** 2}
        boundary_conditions = {
            N.id: {"left": pybamm.Scalar(0), "right": pybamm.Scalar(0)}
        }

        # create discretisation
        defaults = shared.TestDefaults1DMacro()
        disc = pybamm.Discretisation(defaults.mesh, defaults.spatial_methods)
        mesh = disc.mesh

        combined_submesh = mesh.combine_submeshes(*whole_cell)

        y = combined_submesh.nodes ** 2
        disc._variables = list(rhs.keys())
        disc._bcs = boundary_conditions

        disc.set_variable_slices()
        # rhs - grad and div are identity operators here
        processed_rhs = disc.process_dict(rhs)
        np.testing.assert_array_equal(y, processed_rhs[c].evaluate(None, y))
        # initial conditions
        y0 = disc.process_dict(initial_conditions)
        np.testing.assert_array_equal(
            y0[c].evaluate(0, None), 3 * np.ones_like(combined_submesh.nodes)
        )
        # vars
        processed_vars = disc.process_dict(variables)
        np.testing.assert_array_equal(
            y ** 2, processed_vars["c_squared"].evaluate(None, y)
        )

        # two equations
        T = pybamm.Variable("T", domain=["negative electrode"])
        q = pybamm.grad(T)
        rhs = {c: pybamm.div(N), T: pybamm.div(q)}
        initial_conditions = {c: pybamm.Scalar(3), T: pybamm.Scalar(5)}
        boundary_conditions = {}
        y = np.concatenate(
            [combined_submesh.nodes ** 2, mesh["negative electrode"].nodes ** 4]
        )

        disc._variables = list(rhs.keys())
        disc.set_variable_slices()
        # rhs
        processed_rhs = disc.process_dict(rhs)
        np.testing.assert_array_equal(
            y[disc._y_slices[c.id]], processed_rhs[c].evaluate(None, y)
        )
        np.testing.assert_array_equal(
            y[disc._y_slices[T.id]], processed_rhs[T].evaluate(None, y)
        )
        # initial conditions
        y0 = disc.process_dict(initial_conditions)
        np.testing.assert_array_equal(
            y0[c].evaluate(0, None), 3 * np.ones_like(combined_submesh.nodes)
        )
        np.testing.assert_array_equal(
            y0[T].evaluate(0, None), 5 * np.ones_like(mesh["negative electrode"].nodes)
        )

    def test_process_model_ode(self):
        # one equation
        whole_cell = ["negative electrode", "separator", "positive electrode"]
        c = pybamm.Variable("c", domain=whole_cell)
        N = pybamm.grad(c)
        model = pybamm.BaseModel()
        model.rhs = {c: pybamm.div(N)}
        model.initial_conditions = {c: pybamm.Scalar(3)}
        model.boundary_conditions = {
            N: {"left": pybamm.Scalar(0), "right": pybamm.Scalar(0)}
        }
        model.variables = {"c": c, "N": N}

        # create discretisation
        defaults = shared.TestDefaults1DMacro()
        disc = pybamm.Discretisation(defaults.mesh, defaults.spatial_methods)
        mesh = disc.mesh

        combined_submesh = mesh.combine_submeshes(*whole_cell)
        disc.process_model(model)

        y0 = model.concatenated_initial_conditions
        np.testing.assert_array_equal(y0, 3 * np.ones_like(combined_submesh.nodes))
        np.testing.assert_array_equal(y0, model.concatenated_rhs.evaluate(None, y0))
        # grad and div are identity operators here
        np.testing.assert_array_equal(y0, model.variables["c"].evaluate(None, y0))
        np.testing.assert_array_equal(y0, model.variables["N"].evaluate(None, y0))

        # several equations
        T = pybamm.Variable("T", domain=["negative electrode"])
        q = pybamm.grad(T)
        S = pybamm.Variable("S", domain=["negative electrode"])
        p = pybamm.grad(S)
        model = pybamm.BaseModel()
        model.rhs = {c: pybamm.div(N), T: pybamm.div(q), S: pybamm.div(p)}
        model.initial_conditions = {
            c: pybamm.Scalar(2),
            T: pybamm.Scalar(5),
            S: pybamm.Scalar(8),
        }
        model.boundary_conditions = {
            N: {"left": pybamm.Scalar(0), "right": pybamm.Scalar(0)},
            q: {"left": pybamm.Scalar(0), "right": pybamm.Scalar(0)},
            p: {"left": pybamm.Scalar(0), "right": pybamm.Scalar(0)},
        }
        model.variables = {"ST": S * T}

        disc.process_model(model)
        y0 = model.concatenated_initial_conditions
        np.testing.assert_array_equal(
            y0,
            np.concatenate(
                [
                    2 * np.ones_like(combined_submesh.nodes),
                    5 * np.ones_like(mesh["negative electrode"].nodes),
                    8 * np.ones_like(mesh["negative electrode"].nodes),
                ]
            ),
        )
        # grad and div are identity operators here
        np.testing.assert_array_equal(y0, model.concatenated_rhs.evaluate(None, y0))
        c0, T0, S0 = np.split(
            y0, np.cumsum([combined_submesh.npts, mesh["negative electrode"].npts])
        )
        np.testing.assert_array_equal(S0 * T0, model.variables["ST"].evaluate(None, y0))

        # test that not enough initial conditions raises an error
        model = pybamm.BaseModel()
        model.rhs = {c: pybamm.div(N), T: pybamm.div(q), S: pybamm.div(p)}
        model.initial_conditions = {T: pybamm.Scalar(5), S: pybamm.Scalar(8)}
        model.boundary_conditions = {}
        model.variables = {"ST": S * T}
        with self.assertRaises(pybamm.ModelError):
            disc.process_model(model)

    def test_process_model_dae(self):
        # one rhs equation and one algebraic
        whole_cell = ["negative electrode", "separator", "positive electrode"]
        c = pybamm.Variable("c", domain=whole_cell)
        d = pybamm.Variable("d", domain=whole_cell)
        N = pybamm.grad(c)
        model = pybamm.BaseModel()
        model.rhs = {c: pybamm.div(N)}
        model.algebraic = {d: d - 2 * c}
        model.initial_conditions = {d: pybamm.Scalar(6), c: pybamm.Scalar(3)}
        model.initial_conditions_ydot = {d: pybamm.Scalar(2), c: pybamm.Scalar(1)}

        model.boundary_conditions = {
            N: {"left": pybamm.Scalar(0), "right": pybamm.Scalar(0)}
        }
        model.variables = {"c": c, "N": N, "d": d}

        # create discretisation
        defaults = shared.TestDefaults1DMacro()
        disc = pybamm.Discretisation(defaults.mesh, defaults.spatial_methods)
        mesh = disc.mesh

        disc.process_model(model)
        combined_submesh = mesh.combine_submeshes(*whole_cell)

        y0 = model.concatenated_initial_conditions
        np.testing.assert_array_equal(
            y0,
            np.concatenate(
                [
                    3 * np.ones_like(combined_submesh.nodes),
                    6 * np.ones_like(combined_submesh.nodes),
                ]
            ),
        )
        ydot0 = model.concatenated_initial_conditions_ydot
        np.testing.assert_array_equal(
            ydot0,
            np.concatenate(
                [
                    1 * np.ones_like(combined_submesh.nodes),
                    2 * np.ones_like(combined_submesh.nodes),
                ]
            ),
        )

        # grad and div are identity operators here
        np.testing.assert_array_equal(
            y0[: combined_submesh.npts], model.concatenated_rhs.evaluate(None, y0)
        )

        np.testing.assert_array_equal(
            model.concatenated_algebraic.evaluate(None, y0),
            np.zeros_like(combined_submesh.nodes),
        )

        # test that not enough initial conditions for ydot raises an error
        model = pybamm.BaseModel()
        model.rhs = {c: pybamm.div(N)}
        model.algebraic = {d: d - 2 * c}
        model.initial_conditions = {d: pybamm.Scalar(6), c: pybamm.Scalar(3)}
        model.initial_conditions_ydot = {c: pybamm.Scalar(1)}

        model.boundary_conditions = {}
        model.variables = {"c": c, "N": N, "d": d}

        with self.assertRaises(pybamm.ModelError):
            disc.process_model(model)

    def test_broadcast(self):
        whole_cell = ["negative electrode", "separator", "positive electrode"]

        a = pybamm.Scalar(7)
        vec = pybamm.Vector(np.linspace(0, 1))
        var = pybamm.Variable("var")

        # create discretisation
        defaults = shared.TestDefaults1DMacro()

        disc = pybamm.Discretisation(defaults.mesh, defaults.spatial_methods)
        mesh = disc.mesh

        combined_submesh = mesh.combine_submeshes(*whole_cell)

        # scalar
        broad = disc._spatial_methods[whole_cell[0]].broadcast(a, whole_cell)
        self.assertIsInstance(broad, pybamm.Array)
        np.testing.assert_array_equal(
            broad.evaluate(), 7 * np.ones_like(combined_submesh.nodes)
        )
        self.assertEqual(broad.domain, whole_cell)

        # vector
        broad = disc._spatial_methods[whole_cell[0]].broadcast(vec, ["separator"])
        self.assertIsInstance(broad, pybamm.Array)
        np.testing.assert_array_equal(
            broad.evaluate(),
            np.linspace(0, 1)[:, np.newaxis] * np.ones_like(mesh["separator"].nodes),
        )
        self.assertEqual(broad.domain, ["separator"])

        # process Broadcast symbol
        disc._y_slices = {var.id: slice(53)}
        broad1 = pybamm.Broadcast(var, ["negative electrode"])
        broad1_disc = disc.process_symbol(broad1)
        self.assertIsInstance(broad1_disc, pybamm.NumpyBroadcast)
        self.assertIsInstance(broad1_disc.children[0], pybamm.StateVector)

        scal = pybamm.Scalar(3)
        broad2 = pybamm.Broadcast(scal, ["negative electrode"])
        broad2_disc = disc.process_symbol(broad2)
        # type of broad2 will be array as broad2 is constant
        self.assertIsInstance(broad2_disc, pybamm.Array)

    def test_concatenation(self):
        a = pybamm.Symbol("a")
        b = pybamm.Symbol("b")
        c = pybamm.Symbol("c")

        # create discretisation
        defaults = shared.TestDefaults1DMacro()
        disc = pybamm.Discretisation(defaults.mesh, defaults.spatial_methods)

        conc = disc.concatenate(a, b, c)
        self.assertIsInstance(conc, pybamm.NumpyModelConcatenation)

    def test_concatenation_of_scalars(self):
        whole_cell = ["negative electrode", "separator", "positive electrode"]
        a = pybamm.Scalar(5, domain=["negative electrode"])
        b = pybamm.Scalar(4, domain=["positive electrode"])

        # create discretisation
        defaults = shared.TestDefaults1DMacro()
        disc = pybamm.Discretisation(defaults.mesh, defaults.spatial_methods)
        mesh = disc.mesh

        disc._variables = [pybamm.Variable("var", domain=whole_cell)]
        disc.set_variable_slices()

        eqn = pybamm.Concatenation(a, b)
        eqn_disc = disc.process_symbol(eqn)
        self.assertIsInstance(eqn_disc, pybamm.Vector)
        expected_vector = np.concatenate(
            [
                5 * np.ones_like(mesh["negative electrode"].nodes),
                4 * np.ones_like(mesh["positive electrode"].nodes),
            ]
        )
        np.testing.assert_allclose(eqn_disc.evaluate(), expected_vector)

    def test_discretise_space(self):
        # variables
        x1 = pybamm.Space(["negative electrode"])
        x2 = pybamm.Space(["negative electrode", "separator"])
        x3 = 3 * pybamm.Space(["negative electrode"])

        # create discretisation
        defaults = shared.TestDefaults1DMacro()
        disc = pybamm.Discretisation(defaults.mesh, defaults.spatial_methods)

        # space
<<<<<<< HEAD
        x1 = pybamm.SpatialVariable("x", ["negative electrode"])
=======
>>>>>>> b6a3e58f
        x1_disc = disc.process_symbol(x1)
        self.assertIsInstance(x1_disc, pybamm.Vector)
        np.testing.assert_array_equal(
            x1_disc.evaluate(), disc.mesh["negative electrode"].nodes
        )

<<<<<<< HEAD
        x2 = pybamm.SpatialVariable("x", ["negative electrode", "separator"])
=======
>>>>>>> b6a3e58f
        x2_disc = disc.process_symbol(x2)
        self.assertIsInstance(x2_disc, pybamm.Vector)
        np.testing.assert_array_equal(
            x2_disc.evaluate(),
            disc.mesh.combine_submeshes("negative electrode", "separator").nodes,
        )

<<<<<<< HEAD
        defaults = shared.TestDefaults1DParticle(10)
        disc = shared.DiscretisationForTesting(defaults.mesh)

        x3 = 3 * pybamm.SpatialVariable("r", ["negative particle"])
=======
>>>>>>> b6a3e58f
        x3_disc = disc.process_symbol(x3)
        self.assertIsInstance(x3_disc.children[1], pybamm.Vector)
        np.testing.assert_array_equal(
            x3_disc.evaluate(), 3 * disc.mesh["negative particle"].nodes
        )

        x4 = pybamm.SpatialVariable("z", ["negative electrode"])
        with self.assertRaises(NotImplementedError):
            disc.process_symbol(x4)


if __name__ == "__main__":
    print("Add -v for more debug output")
    import sys

    if "-v" in sys.argv:
        debug = True
    unittest.main()<|MERGE_RESOLUTION|>--- conflicted
+++ resolved
@@ -517,31 +517,20 @@
         )
         np.testing.assert_allclose(eqn_disc.evaluate(), expected_vector)
 
-    def test_discretise_space(self):
-        # variables
-        x1 = pybamm.Space(["negative electrode"])
-        x2 = pybamm.Space(["negative electrode", "separator"])
-        x3 = 3 * pybamm.Space(["negative electrode"])
-
+    def test_discretise_spatial_variable(self):
         # create discretisation
         defaults = shared.TestDefaults1DMacro()
         disc = pybamm.Discretisation(defaults.mesh, defaults.spatial_methods)
 
         # space
-<<<<<<< HEAD
         x1 = pybamm.SpatialVariable("x", ["negative electrode"])
-=======
->>>>>>> b6a3e58f
         x1_disc = disc.process_symbol(x1)
         self.assertIsInstance(x1_disc, pybamm.Vector)
         np.testing.assert_array_equal(
             x1_disc.evaluate(), disc.mesh["negative electrode"].nodes
         )
 
-<<<<<<< HEAD
         x2 = pybamm.SpatialVariable("x", ["negative electrode", "separator"])
-=======
->>>>>>> b6a3e58f
         x2_disc = disc.process_symbol(x2)
         self.assertIsInstance(x2_disc, pybamm.Vector)
         np.testing.assert_array_equal(
@@ -549,22 +538,15 @@
             disc.mesh.combine_submeshes("negative electrode", "separator").nodes,
         )
 
-<<<<<<< HEAD
         defaults = shared.TestDefaults1DParticle(10)
-        disc = shared.DiscretisationForTesting(defaults.mesh)
-
-        x3 = 3 * pybamm.SpatialVariable("r", ["negative particle"])
-=======
->>>>>>> b6a3e58f
-        x3_disc = disc.process_symbol(x3)
-        self.assertIsInstance(x3_disc.children[1], pybamm.Vector)
-        np.testing.assert_array_equal(
-            x3_disc.evaluate(), 3 * disc.mesh["negative particle"].nodes
-        )
-
-        x4 = pybamm.SpatialVariable("z", ["negative electrode"])
-        with self.assertRaises(NotImplementedError):
-            disc.process_symbol(x4)
+        disc = pybamm.Discretisation(defaults.mesh, defaults.spatial_methods)
+
+        r = 3 * pybamm.SpatialVariable("r", ["negative particle"])
+        r_disc = disc.process_symbol(r)
+        self.assertIsInstance(r_disc.children[1], pybamm.Vector)
+        np.testing.assert_array_equal(
+            r_disc.evaluate(), 3 * disc.mesh["negative particle"].nodes
+        )
 
 
 if __name__ == "__main__":
