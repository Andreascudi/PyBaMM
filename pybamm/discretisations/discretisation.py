--- conflicted
+++ resolved
@@ -348,17 +348,8 @@
             # note we are sending in the key.id here so we don't have to
             # keep calling .id
             pybamm.logger.debug("Discretise {!r}".format(eqn_key))
-<<<<<<< HEAD
-            try:
-                new_var_eqn_dict[eqn_key] = self.process_symbol(eqn)
-            except ValueError:
-                import ipdb
-
-                ipdb.set_trace()
-=======
             new_var_eqn_dict[eqn_key] = self.process_symbol(eqn)
 
->>>>>>> 49b2fd65
         return new_var_eqn_dict
 
     def process_symbol(self, symbol):
