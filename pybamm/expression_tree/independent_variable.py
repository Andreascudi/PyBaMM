#
# IndependentVariable class
#
import pybamm

KNOWN_COORD_SYS = ["cartesian", "spherical polar"]


class IndependentVariable(pybamm.Symbol):
    """A node in the expression tree representing an independent variable

    Used for expressing functions depending on a spatial variable or time

    Parameters
    ----------
    name : str
        name of the node
    domain : iterable of str
        list of domains that this variable is valid over

    *Extends:* :class:`Symbol`
    """

    def __init__(self, name, domain=None, auxiliary_domains=None):
        super().__init__(name, domain=domain, auxiliary_domains=auxiliary_domains)

    def _evaluate_for_shape(self):
        """ See :meth:`pybamm.Symbol.evaluate_for_shape_using_domain()` """
        return pybamm.evaluate_for_shape_using_domain(
            self.domain, self.auxiliary_domains
        )

    def _jac(self, variable):
        """ See :meth:`pybamm.Symbol._jac()`. """
        return pybamm.Scalar(0)


class Time(IndependentVariable):
    """A node in the expression tree representing time

    *Extends:* :class:`Symbol`
    """

    def __init__(self):
        super().__init__("time")

    def new_copy(self):
        """ See :meth:`pybamm.Symbol.new_copy()`. """
        return Time()

<<<<<<< HEAD
    def _base_evaluate(self, t=None, y=None, y_dot=None, params=None):
=======
    def _base_evaluate(self, t=None, y=None, y_dot=None, inputs=None):
>>>>>>> f47b4b86
        """ See :meth:`pybamm.Symbol._base_evaluate()`. """
        if t is None:
            raise ValueError("t must be provided")
        return t

    def _evaluate_for_shape(self):
        """
        Return the scalar '0' to represent the shape of the independent variable `Time`.
        See :meth:`pybamm.Symbol.evaluate_for_shape()`
        """
        return 0


class SpatialVariable(IndependentVariable):
    """A node in the expression tree representing a spatial variable

    Parameters
    ----------
    name : str
        name of the node (e.g. "x", "y", "z", "r", "x_n", "x_s", "x_p", "r_n", "r_p")
    domain : iterable of str
        list of domains that this variable is valid over (e.g. "cartesian", "spherical
        polar")

    *Extends:* :class:`Symbol`
    """

    def __init__(self, name, domain=None, auxiliary_domains=None, coord_sys=None):
        self.coord_sys = coord_sys
        super().__init__(name, domain=domain, auxiliary_domains=auxiliary_domains)
        domain = self.domain

        if domain == []:
            raise ValueError("domain must be provided")

        # Check symbol name vs domain name
        if name == "r" and not (len(domain) == 1 and "particle" in domain[0]):
            raise pybamm.DomainError("domain must be particle if name is 'r'")
        elif name == "r_n" and domain != ["negative particle"]:
            raise pybamm.DomainError(
                "domain must be negative particle if name is 'r_n'"
            )
        elif name == "r_p" and domain != ["positive particle"]:
            raise pybamm.DomainError(
                "domain must be positive particle if name is 'r_p'"
            )
        elif name in ["x", "y", "z", "x_n", "x_s", "x_p"] and any(
            ["particle" in dom for dom in domain]
        ):
            raise pybamm.DomainError(
                "domain cannot be particle if name is '{}'".format(name)
            )

    def new_copy(self):
        """ See :meth:`pybamm.Symbol.new_copy()`. """
        return self.__class__(
            self.name, self.domain, self.auxiliary_domains, self.coord_sys
        )


class SpatialVariableEdge(SpatialVariable):
    """A node in the expression tree representing a spatial variable, which evaluates
    on the edges

    Parameters
    ----------
    name : str
        name of the node (e.g. "x", "y", "z", "r", "x_n", "x_s", "x_p", "r_n", "r_p")
    domain : iterable of str
        list of domains that this variable is valid over (e.g. "cartesian", "spherical
        polar")

    *Extends:* :class:`Symbol`
    """

    def __init__(self, name, domain=None, auxiliary_domains=None, coord_sys=None):
        super().__init__(name, domain, auxiliary_domains, coord_sys)

    def evaluates_on_edges(self):
        return True


# the independent variable time
t = Time()<|MERGE_RESOLUTION|>--- conflicted
+++ resolved
@@ -48,11 +48,7 @@
         """ See :meth:`pybamm.Symbol.new_copy()`. """
         return Time()
 
-<<<<<<< HEAD
-    def _base_evaluate(self, t=None, y=None, y_dot=None, params=None):
-=======
     def _base_evaluate(self, t=None, y=None, y_dot=None, inputs=None):
->>>>>>> f47b4b86
         """ See :meth:`pybamm.Symbol._base_evaluate()`. """
         if t is None:
             raise ValueError("t must be provided")
