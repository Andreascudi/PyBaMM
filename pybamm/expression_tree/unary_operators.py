#
# Unary operator classes and methods
#
from __future__ import absolute_import, division
from __future__ import print_function, unicode_literals
import pybamm

import autograd
import copy
import numpy as np
import numbers
from scipy.sparse import csr_matrix, diags
from inspect import signature


class UnaryOperator(pybamm.Symbol):
    """A node in the expression tree representing a unary operator
    (e.g. '-', grad, div)

    Derived classes will specify the particular operator

    **Extends:** :class:`Symbol`

    Parameters
    ----------
    name : str
        name of the node
    child : :class:`Symbol`
        child node

    """

    def __init__(self, name, child):
        super().__init__(name, children=[child], domain=child.domain)

    def __str__(self):
        """ See :meth:`pybamm.Symbol.__str__()`. """
        return "{}({!s})".format(self.name, self.children[0])

    def simplify(self):
        """ See :meth:`pybamm.Symbol.simplify()`. """
        child = self.children[0].simplify()

        # _binary_simplify defined in derived classes for specific rules
        new_node = self._unary_simplify(child)

        return pybamm.simplify_if_constant(new_node)

    def _unary_simplify(self, child):
        """ See :meth:`pybamm.UnaryOperator.simplify()`. """

        return self.__class__(child)

    def _unary_evaluate(self, child):
        """Perform unary operation on a child. """
        raise NotImplementedError

    def evaluate(self, t=None, y=None, known_evals=None):
        """ See :meth:`pybamm.Symbol.evaluate()`. """
        if known_evals is not None:
            if self.id not in known_evals:
                child, known_evals = self.children[0].evaluate(t, y, known_evals)
                known_evals[self.id] = self._unary_evaluate(child)
            return known_evals[self.id], known_evals
        else:
            child = self.children[0].evaluate(t, y)
            return self._unary_evaluate(child)


class Negate(UnaryOperator):
    """A node in the expression tree representing a `-` negation operator

    **Extends:** :class:`UnaryOperator`
    """

    def __init__(self, child):
        """ See :meth:`pybamm.UnaryOperator.__init__()`. """
        super().__init__("-", child)

    def __str__(self):
        """ See :meth:`pybamm.Symbol.__str__()`. """
        return "{}{!s}".format(self.name, self.children[0])

    def diff(self, variable):
        """ See :meth:`pybamm.Symbol.diff()`. """
        if variable.id == self.id:
            return pybamm.Scalar(1)
        else:
            return -self.children[0].diff(variable)

    def jac(self, variable):
        """ See :meth:`pybamm.Symbol.jac()`. """
        return -self.children[0].jac(variable)

    def _unary_evaluate(self, child):
        """ See :meth:`UnaryOperator._unary_evaluate()`. """
        return -child


class AbsoluteValue(UnaryOperator):
    """A node in the expression tree representing an `abs` operator

    **Extends:** :class:`UnaryOperator`
    """

    def __init__(self, child):
        """ See :meth:`pybamm.UnaryOperator.__init__()`. """
        super().__init__("abs", child)

    def diff(self, variable):
        """ See :meth:`pybamm.Symbol.diff()`. """
        # Derivative is not well-defined
        raise NotImplementedError("Derivative of absolute function is not defined")

    def jac(self, variable):
        """ See :meth:`pybamm.Symbol.jac()`. """
        # Derivative is not well-defined
        raise NotImplementedError("Derivative of absolute function is not defined")

    def _unary_evaluate(self, child):
        """ See :meth:`UnaryOperator._unary_evaluate()`. """
        return np.abs(child)


class Function(UnaryOperator):
    """A node in the expression tree representing an arbitrary function

    Parameters
    ----------
    func : method
        A function that takes either 0 or 1 parameters. If func takes no parameters,
        self.evaluate() return func(). Otherwise, self.evaluate(t,y) returns
        func(child.evaluate(t,y))
    child : :class:`pybamm.Symbol`
        The child node to apply the function to

    **Extends:** :class:`UnaryOperator`
    """

    def __init__(self, func, child):
        """ See :meth:`pybamm.UnaryOperator.__init__()`. """
        super().__init__("function ({})".format(func.__name__), child)
        self.func = func
        # hack to work out whether function takes any params
        # (signature doesn't work for numpy)
        if isinstance(func, np.ufunc):
            self.takes_no_params = False
        else:
            self.takes_no_params = len(signature(func).parameters) == 0

    def diff(self, variable):
        """ See :meth:`pybamm.Symbol.diff()`. """
        if variable.id == self.id:
            return pybamm.Scalar(1)
        else:
            child = self.orphans[0]
            if variable.id in [symbol.id for symbol in child.pre_order()]:
                # if variable appears in the function,use autograd to differentiate
                # function, and apply chain rule
                return child.diff(variable) * Function(autograd.grad(self.func), child)
            else:
                # otherwise the derivative of the function is zero
                return pybamm.Scalar(0)

    def jac(self, variable):
        """ See :meth:`pybamm.Symbol.jac()`. """
        child = self.orphans[0]
        if child.evaluates_to_number():
            # return zeros of right size
            variable_y_indices = np.arange(
                variable.y_slice.start, variable.y_slice.stop
            )
            jac = csr_matrix((1, np.size(variable_y_indices)))
            return pybamm.Matrix(jac)
        else:
            jac_fun = Function(autograd.jacobian(self.func), child) @ child.jac(
                variable
            )
            jac_fun.domain = self.domain
            return jac_fun

    def _unary_evaluate(self, child):
        """ See :meth:`UnaryOperator._unary_evaluate()`. """
        if self.takes_no_params:
            return self.func()
        else:
            return self.func(child)

    # Function needs its own simplify as it has a different __init__ signature
    def simplify(self):
        """ See :meth:`pybamm.Symbol.simplify()`. """
        if self.takes_no_params:
            # If self.func() takes no parameters then we can always simplify it
            return pybamm.Scalar(self.func())
        else:
            child = self.children[0].simplify()

            new_node = pybamm.Function(self.func, child)

            return pybamm.simplify_if_constant(new_node)


class Index(UnaryOperator):
    """A node in the expression tree, which stores the index that should be
    extracted from its child after the child has been evaluated.
    """

    def __init__(self, child, index, name=None):
        if name is None:
            name = child.name + "[" + str(index) + "]"
        super().__init__(name, child)
        self.index = index

    def _unary_evaluate(self, child):
        """ See :meth:`UnaryOperator._unary_evaluate()`. """
        return child[self.index]

    def _unary_simplify(self, child):
        """ See :meth:`pybamm.UnaryOperator.simplify()`. """

        return self.__class__(child, self.index)


class Diagonal(UnaryOperator):
    """A node in the expression tree representing an operator which creates a
    diagonal matrix from a vector. If the child is already a matrix, it
    simply returns the child.

    **Extends:** :class:`UnaryOperator`
    """

    def __init__(self, child):
        """ See :meth:`pybamm.UnaryOperator.__init__()`. """
        super().__init__("diag", child)

    def diff(self, variable):
        """ See :meth:`pybamm.Symbol.diff()`. """
        # We shouldn't need this
        raise NotImplementedError

    def jac(self, variable):
        """ See :meth:`pybamm.Symbol.jac()`. """
        # We shouldn't need this
        raise NotImplementedError

    def evaluate(self, t=None, y=None):
        """ See :meth:`pybamm.Symbol.evaluate()`. """
        evaluated_child = self.children[0].evaluate(t, y)
        if np.size(evaluated_child) == 1:
            return csr_matrix(evaluated_child)
        else:
            return diags(evaluated_child, 0)

    def evaluates_to_number(self):
        """ See :meth:`pybamm.Symbol.evaluates_to_number()`. """
        result = self.evaluate_ignoring_errors()
        if isinstance(result, numbers.Number):
            return True
        elif isinstance(result, csr_matrix) and isinstance(
            result.toarray()[0][0], numbers.Number
        ):
            return True
        else:
            return False


class SpatialOperator(UnaryOperator):
    """A node in the expression tree representing a unary spatial operator
    (e.g. grad, div)

    Derived classes will specify the particular operator

    This type of node will be replaced by the :class:`Discretisation`
    class with a :class:`Matrix`

    **Extends:** :class:`UnaryOperator`

    Parameters
    ----------

    name : str
        name of the node
    child : :class:`Symbol`
        child node

    """

    def __init__(self, name, child):
        super().__init__(name, child)

    def diff(self, variable):
        """ See :meth:`pybamm.Symbol.diff()`. """
        # We shouldn't need this
        raise NotImplementedError

    def jac(self, variable):
        """ See :meth:`pybamm.Symbol.jac()`. """
        raise NotImplementedError

    def _unary_simplify(self, child):
        """ See :meth:`pybamm.UnaryOperator.simplify()`. """

        # if there are none of these nodes in the child tree, then this expression
        # does not depend on space, and therefore the spatial operator result is zero
        search_types = (pybamm.Variable, pybamm.StateVector, pybamm.SpatialVariable)

        # do the search, return a scalar zero node if no relevent nodes are found
        if all([not (isinstance(n, search_types)) for n in self.pre_order()]):
            return pybamm.Scalar(0)
        else:
            return self.__class__(child)


class Gradient(SpatialOperator):
    """A node in the expression tree representing a grad operator

    **Extends:** :class:`SpatialOperator`
    """

    def __init__(self, child):
        super().__init__("grad", child)


class Divergence(SpatialOperator):
    """A node in the expression tree representing a div operator

    **Extends:** :class:`SpatialOperator`
    """

    def __init__(self, child):
        super().__init__("div", child)


class Integral(SpatialOperator):
    """A node in the expression tree representing an integral operator

    .. math::
        I = \\int_{a}^{b}\\!f(u)\\,du,

    where :math:`a` and :math:`b` are the left-hand and right-hand boundaries of
    the domain respectively, and :math:`u\\in\\text{domain}`.
    Can be integration with respect to time or space.

    Parameters
    ----------
    function : :class:`pybamm.Symbol`
        The function to be integrated (will become self.children[0])
    integration_variable : :class:`pybamm.IndependentVariable`
        The variable over which to integrate

    **Extends:** :class:`SpatialOperator`
    """

    def __init__(self, child, integration_variable):
        if isinstance(integration_variable, pybamm.SpatialVariable):
            # Check that child and integration_variable domains agree
            if child.domain != integration_variable.domain:
                raise pybamm.DomainError(
                    """child and integration_variable must have the same domain"""
                )
        elif not isinstance(integration_variable, pybamm.IndependentVariable):
            raise ValueError(
                """integration_variable must be of type pybamm.IndependentVariable,
                   not {}""".format(
                    type(integration_variable)
                )
            )
        name = "integral d{}".format(integration_variable.name)
        if isinstance(integration_variable, pybamm.SpatialVariable):
            name += " {}".format(integration_variable.domain)
        super().__init__(name, child)
        self._integration_variable = integration_variable
        # integrating removes the domain
        self.domain = []

    @property
    def integration_variable(self):
        return self._integration_variable

    def _unary_simplify(self, child):
        """ See :meth:`pybamm.UnaryOperator.simplify()`. """

        return self.__class__(child, self.integration_variable)


class IndefiniteIntegral(Integral):
    """A node in the expression tree representing an indefinite integral operator

    .. math::
        I = \\int_{x_\text{min}}^{x}\\!f(u)\\,du

    where :math:`u\\in\\text{domain}` which can represent either a
    spatial or temporal variable.

    Parameters
    ----------
    function : :class:`pybamm.Symbol`
        The function to be integrated (will become self.children[0])
    integration_variable : :class:`pybamm.IndependentVariable`
        The variable over which to integrate

    **Extends:** :class:`Integral`
    """

    def __init__(self, child, integration_variable):
        super().__init__(child, integration_variable)
        # Overwrite the name
        self.name = "{} integrated w.r.t {}".format(
            child.name, integration_variable.name
        )
        if isinstance(integration_variable, pybamm.SpatialVariable):
<<<<<<< HEAD
            # Check that child and integration_variable domains agree
            if child.domain != integration_variable.domain:
                raise pybamm.DomainError(
                    """child and integration_variable must have the same domain"""
                )
        elif not isinstance(integration_variable, pybamm.IndependentVariable):
            raise ValueError(
                """integration_variable must be of type pybamm.IndependentVariable,
                   not {}""".format(
                    type(integration_variable)
                )
            )
        name = "{} integrated w.r.t {}".format(child.name, integration_variable.name)
        if isinstance(integration_variable, pybamm.SpatialVariable):
            name += " on {}".format(integration_variable.domain)
        super().__init__(name, child)
        self._integration_variable = integration_variable
=======
            self.name += " on {}".format(integration_variable.domain)
>>>>>>> afebdce3
        # the integrated variable has the same domain as the child
        self.domain = child.domain


class BoundaryValue(SpatialOperator):
    """A node in the expression tree which gets the boundary value of a variable.

    Parameters
    ----------
    child : `pybamm.Symbol`
        The variable whose boundary value to take
    side : str
        Which side to take the boundary value on ("left" or "right")

    **Extends:** :class:`SpatialOperator`
    """

    def __init__(self, child, side):
        super().__init__("boundary", child)
        self.side = side
        # Domain of BoundaryValue must be ([]) so that expressions can be formed
        # of boundary values of variables in different domains
        self.domain = []

    def _unary_simplify(self, child):
        """ See :meth:`pybamm.UnaryOperator.simplify()`. """

        return self.__class__(child, self.side)


#
# Methods to call Gradient and Divergence
#


def grad(expression):
    """convenience function for creating a :class:`Gradient`

    Parameters
    ----------

    expression : :class:`Symbol`
        the gradient will be performed on this sub-expression

    Returns
    -------

    :class:`Gradient`
        the gradient of ``expression``
    """

    return Gradient(expression)


def div(expression):
    """convenience function for creating a :class:`Divergence`

    Parameters
    ----------

    expression : :class:`Symbol`
        the divergence will be performed on this sub-expression

    Returns
    -------

    :class:`Divergence`
        the divergence of ``expression``
    """

    return Divergence(expression)


#
# Method to call SurfaceValue
#


def surf(variable):
    """convenience function for creating a right :class:`BoundaryValue`, usually in the
    spherical geometry

    Parameters
    ----------

    variable : :class:`Symbol`
        the surface value of this variable will be returned

    Returns
    -------

    :class:`GetSurfaceValue`
        the surface value of ``variable``
    """

    return boundary_value(variable, "right")


def average(symbol):
    """convenience function for creating an average

    Parameters
    ----------
    symbol : :class:`pybamm.Symbol`
        The function to be averaged

    Returns
    -------
    :class:`Symbol`
        the new averaged symbol
    """
    # If symbol doesn't have a domain, its average value is itself
    if symbol.domain == []:
        new_symbol = copy.deepcopy(symbol)
        new_symbol.parent = None
        return new_symbol
    # If symbol is a Broadcast, its average value is its child
    elif isinstance(symbol, pybamm.Broadcast):
        return symbol.orphans[0]
    # Otherwise, use Integral to calculate average value
    else:
        if symbol.domain == ["negative electrode"]:
            x = pybamm.standard_spatial_vars.x_n
            l = pybamm.geometric_parameters.l_n
        elif symbol.domain == ["separator"]:
            x = pybamm.standard_spatial_vars.x_s
            l = pybamm.geometric_parameters.l_s
        elif symbol.domain == ["positive electrode"]:
            x = pybamm.standard_spatial_vars.x_p
            l = pybamm.geometric_parameters.l_p

        return Integral(symbol, x) / l


def boundary_value(symbol, side):
    """convenience function for creating a :class:`Integral`

    Parameters
    ----------
    symbol : `pybamm.Symbol`
        The symbol whose boundary value to take
    side : str
        Which side to take the boundary value on ("left" or "right")

    Returns
    -------
    :class:`BoundaryValue`
        the new integrated expression tree
    """
    # If symbol doesn't have a domain, its boundary value is itself
    if symbol.domain == []:
        return symbol
    # If symbol is a Broadcast, its boundary value is its child
    elif isinstance(symbol, pybamm.Broadcast):
        return symbol.children[0]
    # Otherwise, calculate boundary value
    else:
        return BoundaryValue(symbol, side)<|MERGE_RESOLUTION|>--- conflicted
+++ resolved
@@ -409,27 +409,7 @@
             child.name, integration_variable.name
         )
         if isinstance(integration_variable, pybamm.SpatialVariable):
-<<<<<<< HEAD
-            # Check that child and integration_variable domains agree
-            if child.domain != integration_variable.domain:
-                raise pybamm.DomainError(
-                    """child and integration_variable must have the same domain"""
-                )
-        elif not isinstance(integration_variable, pybamm.IndependentVariable):
-            raise ValueError(
-                """integration_variable must be of type pybamm.IndependentVariable,
-                   not {}""".format(
-                    type(integration_variable)
-                )
-            )
-        name = "{} integrated w.r.t {}".format(child.name, integration_variable.name)
-        if isinstance(integration_variable, pybamm.SpatialVariable):
-            name += " on {}".format(integration_variable.domain)
-        super().__init__(name, child)
-        self._integration_variable = integration_variable
-=======
             self.name += " on {}".format(integration_variable.domain)
->>>>>>> afebdce3
         # the integrated variable has the same domain as the child
         self.domain = child.domain
 
