--- conflicted
+++ resolved
@@ -528,15 +528,7 @@
         )
 
         # Plot
-        if isnotebook():  # pragma: no cover
-            import ipywidgets as widgets
-
-            widgets.interact(
-                plot.plot,
-                t=widgets.FloatSlider(min=0, max=plot.max_t, step=0.05, value=0),
-            )
-        else:  # pragma: no cover
-            plot.dynamic_plot(testing=testing)
+        plot.dynamic_plot(testing=testing)
 
     def get_variable_array(self, *variables):
         """
@@ -588,23 +580,9 @@
         if quick_plot_vars is None:
             quick_plot_vars = self.quick_plot_vars
 
-<<<<<<< HEAD
-        plot = pybamm.QuickPlot(self._solution, output_variables=quick_plot_vars)
-
-        if isnotebook():  # pragma: no cover
-            import ipywidgets as widgets
-
-            widgets.interact(
-                plot.plot,
-                t=widgets.FloatSlider(min=0, max=plot.max_t, step=0.05, value=0),
-            )
-        else:  # pragma: no cover
-            plot.dynamic_plot(testing=testing)
-=======
         self.quick_plot = pybamm.dynamic_plot(
             self._solution, output_variables=quick_plot_vars, testing=testing
         )
->>>>>>> f1c16840
 
     @property
     def model(self):
@@ -793,6 +771,8 @@
             and self._solver.problems != {}
         ):
             self._solver.problems = {}
+        # Clear quick_plot (not pickle-able, can easily be regenerated)
+        self.quick_plot = None
         with open(filename, "wb") as f:
             pickle.dump(self, f, pickle.HIGHEST_PROTOCOL)
 
