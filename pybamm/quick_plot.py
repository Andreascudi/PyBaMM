--- conflicted
+++ resolved
@@ -227,15 +227,10 @@
         fontsize = 42 // self.n_cols
 
         for k, (key, variable_lists) in enumerate(self.variables.items()):
-<<<<<<< HEAD
-            ax = self.ax.flat[k]
-=======
             if len(self.variables) == 1:
                 ax = self.ax
             else:
                 ax = self.ax.flat[k]
-            # plt.subplot(*self.subplot_positions[key])
->>>>>>> ef98f2eb
             ax.set_xlim(self.axis[key][:2])
             ax.set_ylim(self.axis[key][2:])
             ax.xaxis.set_major_locator(plt.MaxNLocator(3))
