@Article{Andersson2019,
  author = {Joel A E Andersson and Joris Gillis and Greg Horn
            and James B Rawlings and Moritz Diehl},
  title = {{CasADi} -- {A} software framework for nonlinear optimization
           and optimal control},
  journal = {Mathematical Programming Computation},
  volume = {11},
  number = {1},
  pages = {1--36},
  year = {2019},
  publisher = {Springer},
  doi = {10.1007/s12532-018-0139-4}
}

@article{Chen2020,
  author = {Chen, Chang-Hui and Brosa Planella, Ferran and O'Regan, Kieran and Gastol, Dominika and Widanage, W. Dhammika and Kendrick, Emma},
  title = {{Development of Experimental Techniques for Parameterization of Multi-scale Lithium-ion Battery Models}},
  journal={Journal of The Electrochemical Society},
  volume={167},
  number={8},
  pages={080534},
  year={2020},
  publisher={The Electrochemical Society}

}


@article{doyle1993modeling,
  title={Modeling of galvanostatic charge and discharge of the lithium/polymer/insertion cell},
  author={Doyle, M and Fuller, TF and Newman, J},
  journal={Journal of the Electrochemical society},
  volume={140},
  number={6},
  pages={1526--1533},
  year={1993},
  publisher={The Electrochemical Society},
  note = {\href{ http://dx.doi.org/10.1149/1.2221597}{doi: 10.1149/1.2221597}},
}

@techreport{hindmarsh2000pvode,
  title={The {PVODE} and {IDA} algorithms},
  author={Hindmarsh, AC},
  year={2000},
  institution={Lawrence Livermore National Lab., CA (US)},
  note = {\href{ https://www.osti.gov/biblio/802599}{doi:10.2172/802599}},
}

@article{hindmarsh2005sundials,
  title={SUNDIALS: Suite of nonlinear and differential/algebraic equation solvers},
  author={Hindmarsh, Alan C and Brown, Peter N and Grant, Keith E and Lee, Steven L and Serban, Radu and Shumaker, Dan E and Woodward, Carol S},
  journal={ACM Transactions on Mathematical Software (TOMS)},
  volume={31},
  number={3},
  pages={363--396},
  year={2005},
  publisher={ACM New York, NY, USA}
}

@article{kim2011multi,
  title={Multi-domain modeling of lithium-ion batteries encompassing multi-physics in varied length scales},
  author={Kim, Gi-Heon and Smith, Kandler and Lee, Kyu-Jin and Santhanagopalan, Shriram and Pesaran, Ahmad},
  journal={Journal of the electrochemical society},
  volume={158},
  number={8},
  pages={A955--A969},
  year={2011},
  publisher={The Electrochemical Society}
}

@article{marquis2019asymptotic,
title={An asymptotic derivation of a single particle model with electrolyte},
author={Marquis, Scott G and Sulzer, Valentin and Timms, Robert and Please, Colin P and Chapman, S Jon},
journal={Journal of The Electrochemical Society},
volume={166},
number={15},
pages={A3693--A3706},
year={2019},
publisher={The Electrochemical Society}
}

@article{Mohtat2020,
author = {Mohtat, Peyman and Siegel, Jason B and Stefanopoulou, Anna G},
title = {{High C-rate Differential Expansion and Voltage Model for Li-ion Batteries}},
journal = {Submitted for publication},
year = {2019},
publisher={ECSarXiv}
}

@article{scikits-odes,
  year  = {2018},
  month = {feb},
  publisher = {The Open Journal},
  volume = {3},
  number = {22},
  pages = {165},
  author = {Malengier, B and Ki{\v{s}}on, P and Tocknell, J and Abert, C and Bruckner, F and Bisotti, M-A},
  title = {{ODES}: a high level interface to {ODE} and {DAE} solvers},
  journal = {The Journal of Open Source Software},
  note = {\href{ http://dx.doi.org/10.21105/joss.00165}{doi: 10.21105/joss.00165}},
}

@article{virtanen2020scipy,
  title={SciPy 1.0: fundamental algorithms for scientific computing in Python},
  author={Virtanen, Pauli and Gommers, Ralf and Oliphant, Travis E and Haberland, Matt and Reddy, Tyler and Cournapeau, David and Burovski, Evgeni and Peterson, Pearu and Weckesser, Warren and Bright, Jonathan and others},
  journal={Nature Methods},
  pages={1--12},
  year={2020},
  publisher={Nature Publishing Group}
}

@article{sulzer2019physical,
  title={Faster Lead-Acid Battery Simulations from Porous-Electrode Theory: Part I. Physical Model},
  author={Sulzer, Valentin and Chapman, S Jon and Please, Colin P and Howey, David A and Monroe, Charles W},
  journal={Journal of The Electrochemical Society},
  volume={166},
  number={12},
  pages={A2363--A2371},
  year={2019},
  publisher={The Electrochemical Society}
}

@article{sulzer2019asymptotic,
  title={Faster Lead-Acid Battery Simulations from Porous-Electrode Theory: Part II. Asymptotic Analysis},
  author={Sulzer, Valentin and Chapman, S Jon and Please, Colin P and Howey, David A and Monroe, Charles W},
  journal={Journal of The Electrochemical Society},
  volume={166},
  number={12},
  pages={A2372--A2382},
  year={2019},
  publisher={The Electrochemical Society}
}

@article{sulzer2020python,
title={Python Battery Mathematical Modelling (PyBaMM)},
author={Sulzer, Valentin and Marquis, Scott G and Timms, Robert and Robinson, Martin and Chapman, S Jon},
journal={ECSarXiv. February},
volume={7},
year={2020}
}

@software{scikit-fem,
  author       = {Tom Gustafsson and
                  Geordie McBain},
  title        = {kinnala/scikit-fem 0.4.0},
  month        = jan,
  year         = 2020,
  publisher    = {Zenodo},
  version      = {0.4.0},
  doi          = {10.5281/zenodo.3597656},
  url          = {https://doi.org/10.5281/zenodo.3597656}
}

@article{ecker2015i,
  title={Parameterization of a physico-chemical model of a lithium-ion battery i. determination of parameters},
  author={Ecker, Madeleine and Tran, Thi Kim Dung and Dechent, Philipp and K{\"a}bitz, Stefan and Warnecke, Alexander and Sauer, Dirk Uwe},
  journal={Journal of the Electrochemical Society},
  volume={162},
  number={9},
  pages={A1836--A1848},
  year={2015},
  publisher={The Electrochemical Society}
}

@article{ecker2015ii,
  title={Parameterization of a physico-chemical model of a lithium-ion battery ii. model validation},
  author={Ecker, Madeleine and K{\"a}bitz, Stefan and Laresgoiti, Izaro and Sauer, Dirk Uwe},
  journal={Journal of The Electrochemical Society},
  volume={162},
  number={9},
  pages={A1849--A1857},
  year={2015},
  publisher={The Electrochemical Society}
}

@article{richardson2020,
title = "Generalised single particle models for high-rate operation of graded lithium-ion electrodes: Systematic derivation and validation",
journal = "Electrochimica Acta",
volume = "339",
pages = "135862",
year = "2020",
issn = "0013-4686",
doi = "https://doi.org/10.1016/j.electacta.2020.135862",
url = "http://www.sciencedirect.com/science/article/pii/S0013468620302541",
author = "G. Richardson and I. Korotkin and R. Ranom and M. Castle and J.M. Foster",
}

@article{timms2020,
title={Asymptotic Reduction of a Lithium-ion Pouch Cell Model}
journal={Submitted for publication},
author={R Timms and SG Marquis and V Sulzer and CP Please and SJ Chapman},
year={2020},
eprint={2005.05127},
archivePrefix={arXiv},
primaryClass={physics.app-ph},
}

<<<<<<< HEAD
@article{Ai2020JES,
  title={Electrochemical Thermal-Mechanical Modelling of Stress Inhomogeneity in Lithium-Ion Pouch Cells},
  author={Ai, Weilong and Kraft, Ludwig and Sturm, Johannes and Jossen, Andreas and Wu, Billy},
  journal={Journal of The Electrochemical Society},
  volume={167},
  number={1},
  pages={013512},
  year={2019},
=======
@article{subramanian2005,
  title={Efficient macro-micro scale coupled modeling of batteries},
  author={Subramanian, Venkat R and Diwakar, Vinten D and Tapriyal, Deepak},
  journal={Journal of The Electrochemical Society},
  volume={152},
  number={10},
  pages={A2002},
  year={2005},
>>>>>>> b03590eb
  publisher={IOP Publishing}
}<|MERGE_RESOLUTION|>--- conflicted
+++ resolved
@@ -194,7 +194,6 @@
 primaryClass={physics.app-ph},
 }
 
-<<<<<<< HEAD
 @article{Ai2020JES,
   title={Electrochemical Thermal-Mechanical Modelling of Stress Inhomogeneity in Lithium-Ion Pouch Cells},
   author={Ai, Weilong and Kraft, Ludwig and Sturm, Johannes and Jossen, Andreas and Wu, Billy},
@@ -203,7 +202,8 @@
   number={1},
   pages={013512},
   year={2019},
-=======
+  publisher={IOP Publishing}
+}
 @article{subramanian2005,
   title={Efficient macro-micro scale coupled modeling of batteries},
   author={Subramanian, Venkat R and Diwakar, Vinten D and Tapriyal, Deepak},
@@ -212,6 +212,5 @@
   number={10},
   pages={A2002},
   year={2005},
->>>>>>> b03590eb
   publisher={IOP Publishing}
 }