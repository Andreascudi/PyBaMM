#
# Finite Volume discretisation class
#
from __future__ import absolute_import, division
from __future__ import print_function, unicode_literals
import pybamm

import numpy as np
from scipy.sparse import spdiags


class FiniteVolume(pybamm.SpatialMethod):
    """
    A class which implements the steps specific to the finite volume method during
    discretisation.

    Parameters
    ----------
    mesh : :class:`pybamm.Mesh` (or subclass)
        Contains all the submeshes for discretisation

    **Extends:"": :class:`pybamm.SpatialMethod`
    """

    def __init__(self, mesh):
<<<<<<< HEAD
        # add npts_for_broadcast to mesh domains for this particular discretisation
        for dom in mesh.keys():
            mesh[dom].npts_for_broadcast = mesh[dom].npts
=======
>>>>>>> 1e550f56
        super().__init__(mesh)

    def spatial_variable(self, symbol):
        """
        Creates a discretised spatial variable compatible with
        the FiniteVolume method.

        Parameters
        -----------
        symbol : :class:`pybamm.SpatialVariable`
            The spatial variable to be discretised.

        Returns
        -------
        :class:`pybamm.Vector`
            Contains the discretised spatial variable
        """
        # for finite volume we use the cell centres
<<<<<<< HEAD
        symbol_mesh = self.mesh.combine_submeshes(*symbol.domain)
        return pybamm.Vector(symbol_mesh.nodes)
=======
        if symbol.name in ["x", "r"]:
            symbol_mesh = self.mesh.combine_submeshes(*symbol.domain)
            return pybamm.Vector(symbol_mesh.nodes)
        else:
            raise NotImplementedError("3D meshes not yet implemented")
>>>>>>> 1e550f56

    def broadcast(self, symbol, domain):
        """
        Broadcast symbol to a specified domain. To do this, calls
        :class:`pybamm.NumpyBroadcast`

        See :meth: `pybamm.SpatialMethod.broadcast`
        """

        # for finite volume we send variables to cells and so use number_of_cells
<<<<<<< HEAD
        broadcasted_symbol = pybamm.NumpyBroadcast(symbol, domain, self.mesh)
=======
        number_of_cells = {dom: submesh.npts for dom, submesh in self.mesh.items()}
        broadcasted_symbol = pybamm.NumpyBroadcast(symbol, domain, number_of_cells)
>>>>>>> 1e550f56

        # if the broadcasted symbol evaluates to a constant value, replace the
        # symbol-Vector multiplication with a single array
        if broadcasted_symbol.is_constant():
            broadcasted_symbol = pybamm.Array(
                broadcasted_symbol.evaluate(), domain=broadcasted_symbol.domain
            )

        return broadcasted_symbol

    def gradient(self, symbol, discretised_symbol, boundary_conditions):
        """Matrix-vector multiplication to implement the gradient operator.
        See :meth:`pybamm.SpatialMethod.gradient`
        """
        # Check that boundary condition keys are hashes (ids)
        for key in boundary_conditions.keys():
            assert isinstance(key, int), TypeError(
                "boundary condition keys should be hashes, not {}".format(type(key))
            )
        # Discretise symbol
        domain = symbol.domain
        # Add Dirichlet boundary conditions, if defined
        if symbol.id in boundary_conditions:
            lbc = boundary_conditions[symbol.id]["left"]
            rbc = boundary_conditions[symbol.id]["right"]
            discretised_symbol = self.add_ghost_nodes(discretised_symbol, lbc, rbc)
            domain = (
                [domain[0] + "_left ghost cell"]
                + domain
                + [domain[-1] + "_right ghost cell"]
            )

        # note in 1D spherical grad and normal grad are the same
        gradient_matrix = self.gradient_matrix(domain)
        return gradient_matrix @ discretised_symbol

    def gradient_matrix(self, domain):
        """
        Gradient matrix for finite volumes in the appropriate domain.
        Equivalent to grad(y) = (y[1:] - y[:-1])/dx

        Parameters
        ----------
        domain : list
            The domain(s) in which to compute the gradient matrix

        Returns
        -------
        :class:`pybamm.Matrix`
            The (sparse) finite volume gradient matrix for the domain
        """
        # Create appropriate submesh by combining submeshes in domain
        submesh = self.mesh.combine_submeshes(*domain)

        # Create matrix using submesh
        n = submesh.npts
        e = 1 / submesh.d_nodes
        data = np.vstack(
            [np.concatenate([-e, np.array([0])]), np.concatenate([np.array([0]), e])]
        )
        diags = np.array([0, 1])
        matrix = spdiags(data, diags, n - 1, n)
        return pybamm.Matrix(matrix)

    def divergence(self, symbol, discretised_symbol, boundary_conditions):
        """Matrix-vector multiplication to implement the divergence operator.
        See :meth:`pybamm.SpatialMethod.gradient`
        """
        # Check that boundary condition keys are hashes (ids)
        for key in boundary_conditions.keys():
            assert isinstance(key, int), TypeError(
                "boundary condition keys should be hashes, not {}".format(type(key))
            )
        # Add Neumann boundary conditions if defined
        if symbol.id in boundary_conditions:
            # for the particles there will be a "negative particle" "left" and "right"
            # and also a "positive particle" left and right.
            lbc = boundary_conditions[symbol.id]["left"]
            rbc = boundary_conditions[symbol.id]["right"]
            discretised_symbol = pybamm.NumpyConcatenation(lbc, discretised_symbol, rbc)

        domain = symbol.domain
        # check for spherical domains
        if ("negative particle" or "positive particle") in domain:

            # implement spherical operator
            divergence_matrix = self.divergence_matrix(domain)

            submesh = self.mesh[domain[0]]
            r = pybamm.Vector(submesh.nodes)
            r_edges = pybamm.Vector(submesh.edges)

            out = (1 / (r ** 2)) * (
                divergence_matrix @ ((r_edges ** 2) * discretised_symbol)
            )

        else:
            divergence_matrix = self.divergence_matrix(domain)
            out = divergence_matrix @ discretised_symbol
        return out

    def divergence_matrix(self, domain):
        """
        Divergence matrix for finite volumes in the appropriate domain.
        Equivalent to div(N) = (N[1:] - N[:-1])/dx

        Parameters
        ----------
        domain : list
            The domain(s) in which to compute the divergence matrix

        Returns
        -------
        :class:`pybamm.Matrix`
            The (sparse) finite volume divergence matrix for the domain
        """
        # Create appropriate submesh by combining submeshes in domain
        submesh = self.mesh.combine_submeshes(*domain)

        # Create matrix using submesh
        n = submesh.npts + 1
        e = 1 / submesh.d_edges
        data = np.vstack(
            [np.concatenate([-e, np.array([0])]), np.concatenate([np.array([0]), e])]
        )
        diags = np.array([0, 1])
        matrix = spdiags(data, diags, n - 1, n)
        return pybamm.Matrix(matrix)

    def add_ghost_nodes(self, discretised_symbol, lbc, rbc):
        """
        Add Dirichlet boundary conditions via ghost nodes.

        For a boundary condition "y = a at the left-hand boundary",
        we concatenate a ghost node to the start of the vector y with value "2*a - y1"
        where y1 is the value of the first node.
        Similarly for the right-hand boundary condition.

        Currently, Dirichlet boundary conditions can only be applied on state
        variables (e.g. concentration, temperature), and not on expressions.
        To access the value of the first node (y1), we create a "first_node" object
        which is a StateVector whose y_slice is the start of the y_slice of
        discretised_symbol.
        Similarly, the last node is a StateVector whose y_slice is the end of the
        y_slice of discretised_symbol

        Parameters
        ----------
        discretised_symbol : :class:`pybamm.StateVector` (size n)
            The discretised variable (a state vector) to which to add ghost nodes
        lbc : :class:`pybamm.Scalar`
            Dirichlet bouncary condition on the left-hand side
        rbc : :class:`pybamm.Scalar`
            Dirichlet bouncary condition on the right-hand side

        Returns
        -------
        :class:`pybamm.Concatenation` (size n+2)
            Concatenation of the variable (a state vector) and ghost nodes

        """
        assert isinstance(discretised_symbol, pybamm.StateVector), NotImplementedError(
            """discretised_symbol must be a StateVector, not {}""".format(
                type(discretised_symbol)
            )
        )
        # left ghost cell
        y_slice_start = discretised_symbol.y_slice.start
        first_node = pybamm.StateVector(slice(y_slice_start, y_slice_start + 1))
        left_ghost_cell = 2 * lbc - first_node
        # right ghost cell
        y_slice_stop = discretised_symbol.y_slice.stop
        last_node = pybamm.StateVector(slice(y_slice_stop - 1, y_slice_stop))
        right_ghost_cell = 2 * rbc - last_node
        # concatenate
        return pybamm.NumpyConcatenation(
            left_ghost_cell, discretised_symbol, right_ghost_cell
        )

    def surface_value(self, discretised_symbol):
        """
        Uses linear extrapolation to get the surface value of a variable in the
        Finite Volume Method.

        Parameters
        -----------
        discretised_symbol : :class:`pybamm.StateVector`
            The discretised variable (a state vector) from which to calculate
            the surface value.

        Returns
        -------
        :class:`pybamm.Variable`
            The variable representing the surface value.
        """
        # Better to make class similar NodeToEdge and pass function?
        # def surface_value(array):
        #     "Linear extrapolation for surface value"
        #     array[-1] + (array[-1] - array[-2]) / 2
        # ... or make StateVector and add?
        y_slice_stop = discretised_symbol.y_slice.stop
        last_node = pybamm.StateVector(slice(y_slice_stop - 1, y_slice_stop))
        penultimate_node = pybamm.StateVector(slice(y_slice_stop - 2, y_slice_stop - 1))
        surface_value = (last_node + (last_node - penultimate_node) / 2)
        return surface_value

    #######################################################
    # Can probably be moved outside of the spatial method
    ######################################################

    def compute_diffusivity(self, symbol):
        """
        Compute the diffusivity at cell edges, based on the diffusivity at cell nodes.
        For now we just take the arithemtic mean, though it may be better to take the
        harmonic mean based on [1].

        [1] Recktenwald, Gerald. "The control-volume finite-difference approximation to
        the diffusion equation." (2012).

        Parameters
        ----------
        symbol : :class:`pybamm.Symbol`
            Symbol to be averaged. When evaluated, this symbol returns either a scalar
            or an array of shape (n,), where n is the number of points in the mesh for
            the symbol's domain (n = self.mesh[symbol.domain].npts)

        Returns
        -------
        :class:`pybamm.NodeToEdge`
            Averaged symbol. When evaluated, this returns either a scalar or an array of
            shape (n-1,) as appropriate.
        """

        def arithmetic_mean(array):
            """Calculate the arithemetic mean of an array"""
            return (array[1:] + array[:-1]) / 2

        return pybamm.NodeToEdge(symbol, arithmetic_mean)


class NodeToEdge(pybamm.SpatialOperator):
    """A node in the expression tree representing a unary operator that evaluates the
    value of its child at cell edges by averaging the value at cell nodes.

    Parameters
    ----------

    name : str
        name of the node
    child : :class:`Symbol`
        child node
    node_to_edge_function : method
        the function used to average; only acts if the child evaluates to a
        one-dimensional numpy array

    **Extends:** :class:`pybamm.SpatialOperator`
    """

    def __init__(self, child, node_to_edge_function):
        """ See :meth:`pybamm.UnaryOperator.__init__()`. """
        super().__init__(
            "node to edge ({})".format(node_to_edge_function.__name__), child
        )
        self._node_to_edge_function = node_to_edge_function

    def evaluate(self, t=None, y=None):
        """ See :meth:`pybamm.Symbol.evaluate()`. """
        evaluated_child = self.children[0].evaluate(t, y)
        # If the evaluated child is a numpy array of shape (n,), do the averaging
        # NOTE: Doing this check every time might be slow?
        # NOTE: Will need to deal with 2D arrays at some point
        if isinstance(evaluated_child, np.ndarray) and len(evaluated_child.shape) == 1:
            return self._node_to_edge_function(evaluated_child)
        # If not, no need to average
        else:
            return evaluated_child<|MERGE_RESOLUTION|>--- conflicted
+++ resolved
@@ -23,12 +23,9 @@
     """
 
     def __init__(self, mesh):
-<<<<<<< HEAD
         # add npts_for_broadcast to mesh domains for this particular discretisation
         for dom in mesh.keys():
             mesh[dom].npts_for_broadcast = mesh[dom].npts
-=======
->>>>>>> 1e550f56
         super().__init__(mesh)
 
     def spatial_variable(self, symbol):
@@ -47,16 +44,11 @@
             Contains the discretised spatial variable
         """
         # for finite volume we use the cell centres
-<<<<<<< HEAD
-        symbol_mesh = self.mesh.combine_submeshes(*symbol.domain)
-        return pybamm.Vector(symbol_mesh.nodes)
-=======
         if symbol.name in ["x", "r"]:
             symbol_mesh = self.mesh.combine_submeshes(*symbol.domain)
             return pybamm.Vector(symbol_mesh.nodes)
         else:
             raise NotImplementedError("3D meshes not yet implemented")
->>>>>>> 1e550f56
 
     def broadcast(self, symbol, domain):
         """
@@ -67,12 +59,7 @@
         """
 
         # for finite volume we send variables to cells and so use number_of_cells
-<<<<<<< HEAD
         broadcasted_symbol = pybamm.NumpyBroadcast(symbol, domain, self.mesh)
-=======
-        number_of_cells = {dom: submesh.npts for dom, submesh in self.mesh.items()}
-        broadcasted_symbol = pybamm.NumpyBroadcast(symbol, domain, number_of_cells)
->>>>>>> 1e550f56
 
         # if the broadcasted symbol evaluates to a constant value, replace the
         # symbol-Vector multiplication with a single array
@@ -276,7 +263,7 @@
         y_slice_stop = discretised_symbol.y_slice.stop
         last_node = pybamm.StateVector(slice(y_slice_stop - 1, y_slice_stop))
         penultimate_node = pybamm.StateVector(slice(y_slice_stop - 2, y_slice_stop - 1))
-        surface_value = (last_node + (last_node - penultimate_node) / 2)
+        surface_value = last_node + (last_node - penultimate_node) / 2
         return surface_value
 
     #######################################################
