#
# Finite Volume discretisation class
#
import pybamm

from scipy.sparse import (
    diags,
    eye,
    kron,
    csr_matrix,
    vstack,
    hstack,
    lil_matrix,
    coo_matrix,
)
import autograd.numpy as np
from autograd.builtins import isinstance


class FiniteVolume(pybamm.SpatialMethod):
    """
    A class which implements the steps specific to the finite volume method during
    discretisation.

    For broadcast and mass_matrix, we follow the default behaviour from SpatialMethod.

    Parameters
    ----------
    mesh : :class:`pybamm.Mesh`
        Contains all the submeshes for discretisation

    **Extends:"": :class:`pybamm.SpatialMethod`
    """

    def __init__(self, mesh):
        super().__init__(mesh)
        # add npts_for_broadcast to mesh domains for this particular discretisation
        for dom in mesh.keys():
            for i in range(len(mesh[dom])):
                mesh[dom][i].npts_for_broadcast = mesh[dom][i].npts

    def spatial_variable(self, symbol):
        """
        Creates a discretised spatial variable compatible with
        the FiniteVolume method.

        Parameters
        -----------
        symbol : :class:`pybamm.SpatialVariable`
            The spatial variable to be discretised.

        Returns
        -------
        :class:`pybamm.Vector`
            Contains the discretised spatial variable
        """
        # for finite volume we use the cell centres
        symbol_mesh = self.mesh.combine_submeshes(*symbol.domain)
        return pybamm.Vector(symbol_mesh[0].nodes, domain=symbol.domain)

    def gradient(self, symbol, discretised_symbol, boundary_conditions):
        """Matrix-vector multiplication to implement the gradient operator.
        See :meth:`pybamm.SpatialMethod.gradient`
        """
        # Discretise symbol
        domain = symbol.domain

        # Add boundary conditions, if defined
        if symbol.id in boundary_conditions:
            bcs = boundary_conditions[symbol.id]
            # add ghost nodes
            discretised_symbol = self.add_ghost_nodes(symbol, discretised_symbol, bcs)
            # edit domain
            domain = (
                [domain[0] + "_left ghost cell"]
                + domain
                + [domain[-1] + "_right ghost cell"]
            )

        # note in 1D spherical grad and normal grad are the same
        gradient_matrix = self.gradient_matrix(domain)

        out = gradient_matrix @ discretised_symbol
        return out

    def gradient_matrix(self, domain):
        """
        Gradient matrix for finite volumes in the appropriate domain.
        Equivalent to grad(y) = (y[1:] - y[:-1])/dx

        Parameters
        ----------
        domain : list
            The domain(s) in which to compute the gradient matrix

        Returns
        -------
        :class:`pybamm.Matrix`
            The (sparse) finite volume gradient matrix for the domain
        """
        # Create appropriate submesh by combining submeshes in domain
        submesh_list = self.mesh.combine_submeshes(*domain)

        # can just use 1st entry of list to obtain the point etc
        submesh = submesh_list[0]

        # Create 1D matrix using submesh
        n = submesh.npts
        e = 1 / submesh.d_nodes
        sub_matrix = diags([-e, e], [0, 1], shape=(n - 1, n))

        # second dim length
        second_dim_len = len(submesh_list)

        # generate full matrix from the submatrix
        # Convert to csr_matrix so that we can take the index (row-slicing), which is
        # not supported by the default kron format
        # Note that this makes column-slicing inefficient, but this should not be an
        # issue
        matrix = csr_matrix(kron(eye(second_dim_len), sub_matrix))

        return pybamm.Matrix(matrix)

    def divergence(self, symbol, discretised_symbol, boundary_conditions):
        """Matrix-vector multiplication to implement the divergence operator.
        See :meth:`pybamm.SpatialMethod.divergence`
        """
        domain = symbol.domain
        submesh_list = self.mesh.combine_submeshes(*domain)

        divergence_matrix = self.divergence_matrix(domain)

        # check for particle domain
        if submesh_list[0].coord_sys == "spherical polar":
            second_dim = len(submesh_list)
            edges = submesh_list[0].edges

            # create np.array of repeated submesh[0].nodes
            r_numpy = np.kron(np.ones(second_dim), submesh_list[0].nodes)
            r_edges_numpy = np.kron(np.ones(second_dim), edges)

            r = pybamm.Vector(r_numpy)
            r_edges = pybamm.Vector(r_edges_numpy)

            out = (1 / (r ** 2)) * (
                divergence_matrix @ ((r_edges ** 2) * discretised_symbol)
            )
        else:
            out = divergence_matrix @ discretised_symbol

        return out

    def divergence_matrix(self, domain):
        """
        Divergence matrix for finite volumes in the appropriate domain.
        Equivalent to div(N) = (N[1:] - N[:-1])/dx

        Parameters
        ----------
        domain : list
            The domain(s) in which to compute the divergence matrix

        Returns
        -------
        :class:`pybamm.Matrix`
            The (sparse) finite volume divergence matrix for the domain
        """
        # Create appropriate submesh by combining submeshes in domain
        submesh_list = self.mesh.combine_submeshes(*domain)

        # can just use 1st entry of list to obtain the point etc
        submesh = submesh_list[0]
        e = 1 / submesh.d_edges

        # Create matrix using submesh
        n = submesh.npts + 1
        sub_matrix = diags([-e, e], [0, 1], shape=(n - 1, n))

        # repeat matrix for each node in secondary dimensions
        second_dim_len = len(submesh_list)
        # generate full matrix from the submatrix
        # Convert to csr_matrix so that we can take the index (row-slicing), which is
        # not supported by the default kron format
        # Note that this makes column-slicing inefficient, but this should not be an
        # issue
        matrix = csr_matrix(kron(eye(second_dim_len), sub_matrix))
        return pybamm.Matrix(matrix)

    def laplacian(self, symbol, discretised_symbol, boundary_conditions):
        """
        Laplacian operator, implemented as div(grad(.))
        See :meth:`pybamm.SpatialMethod.laplacian`
        """
        grad = self.gradient(symbol, discretised_symbol, boundary_conditions)
        return self.divergence(grad, grad, boundary_conditions)

    def integral(self, child, discretised_child):
        """Vector-vector dot product to implement the integral operator. """
        # Calculate integration vector
        integration_vector = self.definite_integral_matrix(child.domain)

        # Check for spherical domains
        submesh_list = self.mesh.combine_submeshes(*child.domain)
        if submesh_list[0].coord_sys == "spherical polar":
            second_dim = len(submesh_list)
            r_numpy = np.kron(np.ones(second_dim), submesh_list[0].nodes)
            r = pybamm.Vector(r_numpy)
            out = 4 * np.pi ** 2 * integration_vector @ (discretised_child * r)
        else:
            out = integration_vector @ discretised_child

        return out

    def definite_integral_matrix(self, domain, vector_type="row"):
        """
        Matrix for finite-volume implementation of the definite integral in the
        primary dimension

        .. math::
            I = \\int_{a}^{b}\\!f(s)\\,ds

        for where :math:`a` and :math:`b` are the left-hand and right-hand boundaries of
        the domain respectively

        Parameters
        ----------
        domain : list
            The domain(s) of integration

        Returns
        -------
        :class:`pybamm.Matrix`
            The finite volume integral matrix for the domain
        vector_type : str, optional
            Whether to return a row or column vector in the primary dimension
            (default is row)
        """
        # Create appropriate submesh by combining submeshes in domain
        submesh_list = self.mesh.combine_submeshes(*domain)

        # Create vector of ones for primary domain submesh
        submesh = submesh_list[0]
        vector = submesh.d_edges * np.ones_like(submesh.nodes)

        if vector_type == "row":
            vector = vector[np.newaxis, :]
        elif vector_type == "column":
            vector = vector[:, np.newaxis]

        # repeat matrix for each node in secondary dimensions
        second_dim_len = len(submesh_list)
        # generate full matrix from the submatrix
        # Convert to csr_matrix so that we can take the index (row-slicing), which is
        # not supported by the default kron format
        # Note that this makes column-slicing inefficient, but this should not be an
        # issue
        matrix = csr_matrix(kron(eye(second_dim_len), vector))
        return pybamm.Matrix(matrix)

    def indefinite_integral(self, child, discretised_child):
        """Implementation of the indefinite integral operator. """

        # Different integral matrix depending on whether the integrand evaluates on
        # edges or nodes
        if child.evaluates_on_edges():
            integration_matrix = self.indefinite_integral_matrix_edges(child.domain)
        else:
            integration_matrix = self.indefinite_integral_matrix_nodes(child.domain)

        # Don't need to check for spherical domains as spherical polars
        # only change the diveregence (childs here have grad and no div)
        out = integration_matrix @ discretised_child

        out.domain = child.domain
        out.auxiliary_domains = child.auxiliary_domains

        return out

    def indefinite_integral_matrix_edges(self, domain):
        """
        Matrix for finite-volume implementation of the indefinite integral where the
        integrand is evaluated on mesh edges

        .. math::
            F(x) = \\int_0^x\\!f(u)\\,du

        The indefinite integral must satisfy the following conditions:

        - :math:`F(0) = 0`
        - :math:`f(x) = \\frac{dF}{dx}`

        or, in discrete form,

        - `BoundaryValue(F, "left") = 0`, i.e. :math:`3*F_0 - F_1 = 0`
        - :math:`f_{i+1/2} = (F_{i+1} - F_i) / dx_{i+1/2}`

        Hence we must have

        - :math:`F_0 = du_{1/2} * f_{1/2} / 2`
        - :math:`F_{i+1} = F_i + du * f_{i+1/2}`

        Note that :math:`f_{-1/2}` and :math:`f_{n+1/2}` are included in the discrete
        integrand vector `f`, so we add a column of zeros at each end of the
        indefinite integral matrix to ignore these.

        Parameters
        ----------
        domain : list
            The domain(s) of integration

        Returns
        -------
        :class:`pybamm.Matrix`
            The finite volume integral matrix for the domain
        """

        # Create appropriate submesh by combining submeshes in domain
        submesh_list = self.mesh.combine_submeshes(*domain)
        submesh = submesh_list[0]
        n = submesh.npts
        sec_pts = len(submesh_list)

        du_n = submesh.d_nodes
        du_entries = [du_n] * (n - 1)
        offset = -np.arange(1, n, 1)
        main_integral_matrix = diags(du_entries, offset, shape=(n, n - 1))
        bc_offset_matrix = lil_matrix((n, n - 1))
        bc_offset_matrix[:, 0] = du_n[0] / 2
        sub_matrix = main_integral_matrix + bc_offset_matrix
        # add a column of zeros at each end
        zero_col = csr_matrix((n, 1))
        sub_matrix = hstack([zero_col, sub_matrix, zero_col])
        # Convert to csr_matrix so that we can take the index (row-slicing), which is
        # not supported by the default kron format
        # Note that this makes column-slicing inefficient, but this should not be an
        # issue
        matrix = csr_matrix(kron(eye(sec_pts), sub_matrix))

        return pybamm.Matrix(matrix)

    def delta_function(self, symbol, discretised_symbol):
        """
        Delta function. Implemented as a vector whose only non-zero element is the
        first (if symbol.side = "left") or last (if symbol.side = "right"), with
        appropriate value so that the integral of the delta function across the whole
        domain is the same as the integral of the discretised symbol across the whole
        domain.

        See :meth:`pybamm.SpatialMethod.delta_function`
        """
        # Find the number of submeshes
        submesh_list = self.mesh.combine_submeshes(*symbol.domain)

        prim_pts = submesh_list[0].npts
        sec_pts = len(submesh_list)

        # Create submatrix to compute delta function as a flux
        if symbol.side == "left":
            dx = submesh_list[0].d_nodes[0]
            sub_matrix = csr_matrix(([1], ([0], [0])), shape=(prim_pts, 1))
        elif symbol.side == "right":
            dx = submesh_list[0].d_nodes[-1]
            sub_matrix = csr_matrix(([1], ([prim_pts - 1], [0])), shape=(prim_pts, 1))

        # Calculate domain width, to make sure that the integral of the delta function
        # is the same as the integral of the child
        domain_width = submesh_list[0].edges[-1] - submesh_list[0].edges[0]
        # Generate full matrix from the submatrix
        # Convert to csr_matrix so that we can take the index (row-slicing), which is
        # not supported by the default kron format
        # Note that this makes column-slicing inefficient, but this should not be an
        # issue
        matrix = kron(eye(sec_pts), sub_matrix).toarray()
<<<<<<< HEAD
        domain_width = submesh_list[0].edges[-1] - submesh_list[0].edges[0]
=======
>>>>>>> a0d81c55

        # Return delta function, keep domains
        delta_fn = pybamm.Matrix(domain_width / dx * matrix) * discretised_symbol
        delta_fn.domain = symbol.domain
        delta_fn.auxiliary_domains = symbol.auxiliary_domains

        return delta_fn

    def internal_neumann_condition(
        self, left_symbol_disc, right_symbol_disc, left_mesh, right_mesh
    ):
        """
        A method to find the internal neumann conditions between two symbols
        on adjacent subdomains.

        Parameters
        ----------
        left_symbol_disc : :class:`pybamm.Symbol`
            The discretised symbol on the left subdomain
        right_symbol_disc : :class:`pybamm.Symbol`
            The discretised symbol on the right subdomain
        left_mesh : list
            The mesh on the left subdomain
        right_mesh : list
            The mesh on the right subdomain
        """

        left_npts = left_mesh[0].npts
        right_npts = right_mesh[0].npts

        sec_pts = len(left_mesh)

        if sec_pts != len(right_mesh):
            raise pybamm.DomainError(
                """Number of secondary points in subdomains do not match"""
            )

        left_sub_matrix = np.zeros((1, left_npts))
        left_sub_matrix[0][left_npts - 1] = 1
        left_matrix = pybamm.Matrix(csr_matrix(kron(eye(sec_pts), left_sub_matrix)))

        right_sub_matrix = np.zeros((1, right_npts))
        right_sub_matrix[0][0] = 1
        right_matrix = pybamm.Matrix(csr_matrix(kron(eye(sec_pts), right_sub_matrix)))

        # Remove domains to avoid clash
        left_domain = left_symbol_disc.domain
        right_domain = right_symbol_disc.domain
        left_symbol_disc.domain = []
        right_symbol_disc.domain = []

        # Finite volume derivative
        dy = right_matrix @ right_symbol_disc - left_matrix @ left_symbol_disc
        dx = right_mesh[0].nodes[0] - left_mesh[0].nodes[-1]

        # Change domains back
        left_symbol_disc.domain = left_domain
        right_symbol_disc.domain = right_domain

        return dy / dx

    def indefinite_integral_matrix_nodes(self, domain):
        """
        Matrix for finite-volume implementation of the indefinite integral where the
        integrand is evaluated on mesh nodes.
        This is just a straightforward cumulative sum of the integrand

        Parameters
        ----------
        domain : list
            The domain(s) of integration

        Returns
        -------
        :class:`pybamm.Matrix`
            The finite volume integral matrix for the domain
        """

        # Create appropriate submesh by combining submeshes in domain
        submesh_list = self.mesh.combine_submeshes(*domain)
        submesh = submesh_list[0]
        n = submesh.npts
        sec_pts = len(submesh_list)

        du_n = submesh.d_edges
        du_entries = [du_n] * (n)
        offset = -np.arange(1, n + 1, 1)
        sub_matrix = diags(du_entries, offset, shape=(n + 1, n))
        # Convert to csr_matrix so that we can take the index (row-slicing), which is
        # not supported by the default kron format
        # Note that this makes column-slicing inefficient, but this should not be an
        # issue
        matrix = csr_matrix(kron(eye(sec_pts), sub_matrix))

        return pybamm.Matrix(matrix)

    def add_ghost_nodes(self, symbol, discretised_symbol, bcs):
        """
        Add ghost nodes to a symbol.

        For Dirichlet bcs, for a boundary condition "y = a at the left-hand boundary",
        we concatenate a ghost node to the start of the vector y with value "2*a - y1"
        where y1 is the value of the first node.
        Similarly for the right-hand boundary condition.

        For Dirichlet bcs, for a boundary condition "y = a at the left-hand boundary",
        we concatenate a ghost node to the start of the vector y with value "2*a - y1"
        where y1 is the value of the first node.
        Similarly for the right-hand boundary condition.

        For Neumann bcs, for a boundary condition "dy/dx = b at the left-hand boundary",
        we concatenate a ghost node to the start of the vector y with value "b*h + y1"
        where y1 is the value of the first node and h is the mesh size.
        Similarly for the right-hand boundary condition.

        Parameters
        ----------
        domain : list of strings
            The domain of the symbol for which to add ghost nodes
        bcs : dict of tuples (:class:`pybamm.Scalar`, str)
            Dictionary (with keys "left" and "right") of boundary conditions. Each
            boundary condition consists of a value and a flag indicating its type
            (e.g. "Dirichlet")

        Returns
        -------
        :class:`pybamm.Symbol` (shape (n+2, n))
            `Matrix @ discretised_symbol + bcs_vector`. When evaluated, this gives the
            discretised_symbol, with appropriate ghost nodes concatenated at each end.

        """
        # get relevant grid points
        submesh_list = self.mesh.combine_submeshes(*symbol.domain)

        # Prepare sizes and empty bcs_vector
        n = submesh_list[0].npts
        sec_pts = len(submesh_list)

        bcs_vector = pybamm.Vector(np.array([]))  # starts empty

        lbc_value, lbc_type = bcs["left"]
        rbc_value, rbc_type = bcs["right"]

        for i in range(sec_pts):
            if lbc_value.evaluates_to_number():
                lbc_i = lbc_value
            else:
                lbc_i = lbc_value[i]
            if rbc_value.evaluates_to_number():
                rbc_i = rbc_value
            else:
                rbc_i = rbc_value[i]
            if lbc_type == "Dirichlet":
                left_ghost_constant = 2 * lbc_i
            elif lbc_type == "Neumann":
                dx = 2 * (submesh_list[0].nodes[0] - submesh_list[0].edges[0])
                left_ghost_constant = -dx * lbc_i
            else:
                raise ValueError(
                    "boundary condition must be Dirichlet or Neumann, not '{}'".format(
                        lbc_type
                    )
                )
            if rbc_type == "Dirichlet":
                right_ghost_constant = 2 * rbc_i
            elif rbc_type == "Neumann":
                dx = 2 * (submesh_list[0].edges[-1] - submesh_list[0].nodes[-1])
                right_ghost_constant = dx * rbc_i
            else:
                raise ValueError(
                    "boundary condition must be Dirichlet or Neumann, not '{}'".format(
                        rbc_type
                    )
                )
            # concatenate
            bcs_vector = pybamm.NumpyConcatenation(
                bcs_vector,
                left_ghost_constant,
                pybamm.Vector(np.zeros(n)),
                right_ghost_constant,
            )

        # Make matrix to calculate ghost nodes
        bc_factors = {"Dirichlet": -1, "Neumann": 1}
        left_factor = bc_factors[lbc_type]
        right_factor = bc_factors[rbc_type]
        # coo_matrix takes inputs (data, (row, col)) and puts data[i] at the point
        # (row[i], col[i]) for each index of data.
        left_ghost_vector = coo_matrix(([left_factor], ([0], [0])), shape=(1, n))
        right_ghost_vector = coo_matrix(([right_factor], ([0], [n - 1])), shape=(1, n))
        sub_matrix = vstack([left_ghost_vector, eye(n), right_ghost_vector])

        # repeat matrix for secondary dimensions
        # Convert to csr_matrix so that we can take the index (row-slicing), which is
        # not supported by the default kron format
        # Note that this makes column-slicing inefficient, but this should not be an
        # issue
        matrix = csr_matrix(kron(eye(sec_pts), sub_matrix))

        return pybamm.Matrix(matrix) @ discretised_symbol + bcs_vector

    def boundary_value_or_flux(self, symbol, discretised_child):
        """
        Uses linear extrapolation to get the boundary value or flux of a variable in the
        Finite Volume Method.

        See :meth:`pybamm.SpatialMethod.boundary_value`
        """

        # Find the number of submeshes
        submesh_list = self.mesh.combine_submeshes(*discretised_child.domain)

        prim_pts = submesh_list[0].npts
        sec_pts = len(submesh_list)

        # Create submatrix to compute boundary values or fluxes
        if isinstance(symbol, pybamm.BoundaryValue):
            if symbol.side == "left":
                sub_matrix = csr_matrix(
                    ([1.5, -0.5], ([0, 0], [0, 1])), shape=(1, prim_pts)
                )
            elif symbol.side == "right":
                sub_matrix = csr_matrix(
                    ([-0.5, 1.5], ([0, 0], [prim_pts - 2, prim_pts - 1])),
                    shape=(1, prim_pts),
                )
        elif isinstance(symbol, pybamm.BoundaryGradient):
            if symbol.side == "left":
                dx = submesh_list[0].d_nodes[0]
                sub_matrix = (1 / dx) * csr_matrix(
                    ([-1, 1], ([0, 0], [0, 1])), shape=(1, prim_pts)
                )
            elif symbol.side == "right":
                dx = submesh_list[0].d_nodes[-1]
                sub_matrix = (1 / dx) * csr_matrix(
                    ([-1, 1], ([0, 0], [prim_pts - 2, prim_pts - 1])),
                    shape=(1, prim_pts),
                )

        # Generate full matrix from the submatrix
        # Convert to csr_matrix so that we can take the index (row-slicing), which is
        # not supported by the default kron format
        # Note that this makes column-slicing inefficient, but this should not be an
        # issue
        matrix = csr_matrix(kron(eye(sec_pts), sub_matrix))

        # Return boundary value with domain given by symbol
        boundary_value = pybamm.Matrix(matrix) @ discretised_child
        boundary_value.domain = symbol.domain
        boundary_value.auxiliary_domains = symbol.auxiliary_domains

        return boundary_value

    def process_binary_operators(self, bin_op, left, right, disc_left, disc_right):
        """Discretise binary operators in model equations.  Performs appropriate
        averaging of diffusivities if one of the children is a gradient operator, so
        that discretised sizes match up.

        Parameters
        ----------
        bin_op : :class:`pybamm.BinaryOperator`
            Binary operator to discretise
        left : :class:`pybamm.Symbol`
            The left child of `bin_op`
        right : :class:`pybamm.Symbol`
            The right child of `bin_op`
        disc_left : :class:`pybamm.Symbol`
            The discretised left child of `bin_op`
        disc_right : :class:`pybamm.Symbol`
            The discretised right child of `bin_op`
        Returns
        -------
        :class:`pybamm.BinaryOperator`
            Discretised binary operator

        """
        # Post-processing to make sure discretised dimensions match
        left_evaluates_on_edges = left.evaluates_on_edges()
        right_evaluates_on_edges = right.evaluates_on_edges()

        # inner product takes fluxes from edges to nodes
        if isinstance(bin_op, pybamm.Inner):
            if left_evaluates_on_edges:
                disc_left = self.edge_to_node(disc_left)
            if right_evaluates_on_edges:
                disc_right = self.edge_to_node(disc_right)

        # If neither child evaluates on edges, or both children have gradients,
        # no need to do any averaging
        elif left_evaluates_on_edges == right_evaluates_on_edges:
            pass
        # If only left child evaluates on edges, map right child onto edges
        elif left_evaluates_on_edges and not right_evaluates_on_edges:
            disc_right = self.node_to_edge(disc_right)
        # If only right child evaluates on edges, map left child onto edges
        elif right_evaluates_on_edges and not left_evaluates_on_edges:
            disc_left = self.node_to_edge(disc_left)
        # Return new binary operator with appropriate class
        out = bin_op.__class__(disc_left, disc_right)
        return out

    def concatenation(self, disc_children):
        """Discrete concatenation, taking `edge_to_node` for children that evaluate on
        edges.
        See :meth:`pybamm.SpatialMethod.concatenation`
        """
        for idx, child in enumerate(disc_children):
            n_nodes = sum(
                len(mesh.nodes) for mesh in self.mesh.combine_submeshes(*child.domain)
            )
            n_edges = sum(
                len(mesh.edges) for mesh in self.mesh.combine_submeshes(*child.domain)
            )
            child_size = child.size
            if child_size != n_nodes:
                # Average any children that evaluate on the edges (size n_edges) to
                # evaluate on nodes instead, so that concatenation works properly
                if child_size == n_edges:
                    disc_children[idx] = self.edge_to_node(child)
                else:
                    raise pybamm.ShapeError(
                        """
                        child must have size n_nodes (number of nodes in the mesh)
                        or n_edges (number of edges in the mesh)
                        """
                    )
        return pybamm.DomainConcatenation(disc_children, self.mesh)

    def edge_to_node(self, discretised_symbol):
        """
        Convert a discretised symbol evaluated on the cell edges to a discretised symbol
        evaluated on the cell nodes.
        See :meth:`pybamm.FiniteVolume.shift`
        """
        return self.shift(discretised_symbol, "edge to node")

    def node_to_edge(self, discretised_symbol):
        """
        Convert a discretised symbol evaluated on the cell nodes to a discretised symbol
        evaluated on the cell edges.
        See :meth:`pybamm.FiniteVolume.shift`
        """
        return self.shift(discretised_symbol, "node to edge")

    def shift(self, discretised_symbol, shift_key):
        """
        Convert a discretised symbol evaluated at edges/nodes, to a discretised symbol
        evaluated at nodes/edges.
        For now we just take the arithemtic mean, though it may be better to take the
        harmonic mean based on [1].

        [1] Recktenwald, Gerald. "The control-volume finite-difference approximation to
        the diffusion equation." (2012).

        Parameters
        ----------
        discretised_symbol : :class:`pybamm.Symbol`
            Symbol to be averaged. When evaluated, this symbol returns either a scalar
            or an array of shape (n,) or (n+1,), where n is the number of points in the
            mesh for the symbol's domain (n = self.mesh[symbol.domain].npts)
        shift_key : str
            Whether to shift from nodes to edges ("node to edge"), or from edges to
            nodes ("edge to node")

        Returns
        -------
        :class:`pybamm.Symbol`
            Averaged symbol. When evaluated, this returns either a scalar or an array of
            shape (n+1,) (if `shift_key = "node to edge"`) or (n,) (if
            `shift_key = "edge to node"`)
        """

        def arithmetic_mean(array):
            """Calculate the arithmetic mean of an array using matrix multiplication"""
            # Create appropriate submesh by combining submeshes in domain
            submesh_list = self.mesh.combine_submeshes(*array.domain)

            # Can just use 1st entry of list to obtain the point etc
            submesh = submesh_list[0]

            # Create 1D matrix using submesh
            n = submesh.npts

            if shift_key == "node to edge":
                sub_matrix_left = csr_matrix(
                    ([1.5, -0.5], ([0, 0], [0, 1])), shape=(1, n)
                )
                sub_matrix_center = diags([0.5, 0.5], [0, 1], shape=(n - 1, n))
                sub_matrix_right = csr_matrix(
                    ([-0.5, 1.5], ([0, 0], [n - 2, n - 1])), shape=(1, n)
                )
                sub_matrix = vstack(
                    [sub_matrix_left, sub_matrix_center, sub_matrix_right]
                )
            elif shift_key == "edge to node":
                sub_matrix = diags([0.5, 0.5], [0, 1], shape=(n, n + 1))
            else:
                raise ValueError("shift key '{}' not recognised".format(shift_key))
            # Second dimension length
            second_dim_len = len(submesh_list)

            # Generate full matrix from the submatrix
            # Convert to csr_matrix so that we can take the index (row-slicing), which
            # is not supported by the default kron format
            # Note that this makes column-slicing inefficient, but this should not be an
            # issue
            matrix = csr_matrix(kron(eye(second_dim_len), sub_matrix))

            return pybamm.Matrix(matrix) @ array

        # If discretised_symbol evaluates to number there is no need to average
        if discretised_symbol.evaluates_to_number():
            out = discretised_symbol
        else:
            out = arithmetic_mean(discretised_symbol)

        return out<|MERGE_RESOLUTION|>--- conflicted
+++ resolved
@@ -371,10 +371,6 @@
         # Note that this makes column-slicing inefficient, but this should not be an
         # issue
         matrix = kron(eye(sec_pts), sub_matrix).toarray()
-<<<<<<< HEAD
-        domain_width = submesh_list[0].edges[-1] - submesh_list[0].edges[0]
-=======
->>>>>>> a0d81c55
 
         # Return delta function, keep domains
         delta_fn = pybamm.Matrix(domain_width / dx * matrix) * discretised_symbol
