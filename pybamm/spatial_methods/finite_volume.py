#
# Finite Volume discretisation class
#
import pybamm

from scipy.sparse import (
    diags,
    spdiags,
    eye,
    kron,
    csr_matrix,
    vstack,
    hstack,
    lil_matrix,
    coo_matrix,
)
import numpy as np


class FiniteVolume(pybamm.SpatialMethod):
    """
    A class which implements the steps specific to the finite volume method during
    discretisation.

    For broadcast and mass_matrix, we follow the default behaviour from SpatialMethod.

    Parameters
    ----------
    mesh : :class:`pybamm.Mesh`
        Contains all the submeshes for discretisation

    **Extends:"": :class:`pybamm.SpatialMethod`
    """

    def __init__(self, options=None):
        super().__init__(options)

    def build(self, mesh):
        super().build(mesh)

        # add npts_for_broadcast to mesh domains for this particular discretisation
        for dom in mesh.keys():
            mesh[dom].npts_for_broadcast_to_nodes = mesh[dom].npts

    def spatial_variable(self, symbol):
        """
        Creates a discretised spatial variable compatible with
        the FiniteVolume method.

        Parameters
        -----------
        symbol : :class:`pybamm.SpatialVariable`
            The spatial variable to be discretised.

        Returns
        -------
        :class:`pybamm.Vector`
            Contains the discretised spatial variable
        """
        symbol_mesh = self.mesh.combine_submeshes(*symbol.domain)
        repeats = self._get_auxiliary_domain_repeats(symbol.auxiliary_domains)
        if symbol.evaluates_on_edges("primary"):
            entries = np.tile(symbol_mesh.edges, repeats)
        else:
            entries = np.tile(symbol_mesh.nodes, repeats)
        return pybamm.Vector(
            entries, domain=symbol.domain, auxiliary_domains=symbol.auxiliary_domains
        )

    def gradient(self, symbol, discretised_symbol, boundary_conditions):
        """Matrix-vector multiplication to implement the gradient operator.
        See :meth:`pybamm.SpatialMethod.gradient`
        """
        # Discretise symbol
        domain = symbol.domain

        # Add Dirichlet boundary conditions, if defined
        if symbol.id in boundary_conditions:
            bcs = boundary_conditions[symbol.id]
            if any(bc[1] == "Dirichlet" for bc in bcs.values()):
                # add ghost nodes and update domain
                discretised_symbol, domain = self.add_ghost_nodes(
                    symbol, discretised_symbol, bcs
                )

        # note in 1D spherical grad and normal grad are the same
        gradient_matrix = self.gradient_matrix(domain, symbol.auxiliary_domains)

        # Multiply by gradient matrix
        out = gradient_matrix @ discretised_symbol

        # Add Neumann boundary conditions, if defined
        if symbol.id in boundary_conditions:
            bcs = boundary_conditions[symbol.id]
            if any(bc[1] == "Neumann" for bc in bcs.values()):
                out = self.add_neumann_values(symbol, out, bcs, domain)

        return out

    def preprocess_external_variables(self, var):
        """
        For finite volumes, we need the boundary fluxes for discretising
        properly. Here, we extrapolate and then add them to the boundary
        conditions.

        Parameters
        ----------
        var : :class:`pybamm.Variable` or :class:`pybamm.Concatenation`
            The external variable that is to be processed

        Returns
        -------
        new_bcs: dict
            A dictionary containing the new boundary conditions
        """

        new_bcs = {
            var: {
                "left": (pybamm.BoundaryGradient(var, "left"), "Neumann"),
                "right": (pybamm.BoundaryGradient(var, "right"), "Neumann"),
            }
        }

        return new_bcs

    def gradient_matrix(self, domain, auxiliary_domains):
        """
        Gradient matrix for finite volumes in the appropriate domain.
        Equivalent to grad(y) = (y[1:] - y[:-1])/dx

        Parameters
        ----------
        domains : list
            The domain(s) in which to compute the gradient matrix, including ghost nodes
        auxiliary_domains : dict
            The auxiliary domains in which to compute the gradient matrix

        Returns
        -------
        :class:`pybamm.Matrix`
            The (sparse) finite volume gradient matrix for the domain
        """
        # Create appropriate submesh by combining submeshes in domain
        submesh = self.mesh.combine_submeshes(*domain)

        # Create 1D matrix using submesh
        n = submesh.npts
        e = 1 / submesh.d_nodes
        sub_matrix = diags([-e, e], [0, 1], shape=(n - 1, n))

        # number of repeats
        second_dim_repeats = self._get_auxiliary_domain_repeats(auxiliary_domains)

        # generate full matrix from the submatrix
        # Convert to csr_matrix so that we can take the index (row-slicing), which is
        # not supported by the default kron format
        # Note that this makes column-slicing inefficient, but this should not be an
        # issue
        matrix = csr_matrix(kron(eye(second_dim_repeats), sub_matrix))

        return pybamm.Matrix(matrix)

    def divergence(self, symbol, discretised_symbol, boundary_conditions):
        """Matrix-vector multiplication to implement the divergence operator.
        See :meth:`pybamm.SpatialMethod.divergence`
        """
        submesh = self.mesh.combine_submeshes(*symbol.domain)

        divergence_matrix = self.divergence_matrix(symbol.domains)

        # check for particle domain
        if submesh.coord_sys == "spherical polar":
            second_dim_repeats = self._get_auxiliary_domain_repeats(symbol.domains)
            edges = submesh.edges

            # create np.array of repeated submesh.nodes
            r_numpy = np.kron(np.ones(second_dim_repeats), submesh.nodes)
            r_edges_numpy = np.kron(np.ones(second_dim_repeats), edges)

            r = pybamm.Vector(r_numpy)
            r_edges = pybamm.Vector(r_edges_numpy)

            out = (1 / (r ** 2)) * (
                divergence_matrix @ ((r_edges ** 2) * discretised_symbol)
            )
        else:
            out = divergence_matrix @ discretised_symbol

        return out

    def divergence_matrix(self, domains):
        """
        Divergence matrix for finite volumes in the appropriate domain.
        Equivalent to div(N) = (N[1:] - N[:-1])/dx

        Parameters
        ----------
        domains : dict
            The domain(s) and auxiliary domain in which to compute the divergence matrix

        Returns
        -------
        :class:`pybamm.Matrix`
            The (sparse) finite volume divergence matrix for the domain
        """
        # Create appropriate submesh by combining submeshes in domain
        submesh = self.mesh.combine_submeshes(*domains["primary"])
        e = 1 / submesh.d_edges

        # Create matrix using submesh
        n = submesh.npts + 1
        sub_matrix = diags([-e, e], [0, 1], shape=(n - 1, n))

        # repeat matrix for each node in secondary dimensions
        second_dim_repeats = self._get_auxiliary_domain_repeats(domains)
        # generate full matrix from the submatrix
        # Convert to csr_matrix so that we can take the index (row-slicing), which is
        # not supported by the default kron format
        # Note that this makes column-slicing inefficient, but this should not be an
        # issue
        matrix = csr_matrix(kron(eye(second_dim_repeats), sub_matrix))
        return pybamm.Matrix(matrix)

    def laplacian(self, symbol, discretised_symbol, boundary_conditions):
        """
        Laplacian operator, implemented as div(grad(.))
        See :meth:`pybamm.SpatialMethod.laplacian`
        """
        grad = self.gradient(symbol, discretised_symbol, boundary_conditions)
        return self.divergence(grad, grad, boundary_conditions)

    def integral(self, child, discretised_child, integration_dimension):
        """Vector-vector dot product to implement the integral operator. """
        integration_vector = self.definite_integral_matrix(
            child, integration_dimension=integration_dimension
        )

        # Check for spherical domains
        domain = child.domains[integration_dimension]
        submesh = self.mesh.combine_submeshes(*domain)
        if submesh.coord_sys == "spherical polar":
            second_dim_repeats = self._get_auxiliary_domain_repeats(child.domains)
            r_numpy = np.kron(np.ones(second_dim_repeats), submesh.nodes)
            r = pybamm.Vector(r_numpy)
            out = 4 * np.pi ** 2 * integration_vector @ (discretised_child * r)
        else:
            out = integration_vector @ discretised_child

        return out

    def definite_integral_matrix(
        self, child, vector_type="row", integration_dimension="primary"
    ):
        """
        Matrix for finite-volume implementation of the definite integral in the
        primary dimension

        .. math::
            I = \\int_{a}^{b}\\!f(s)\\,ds

        for where :math:`a` and :math:`b` are the left-hand and right-hand boundaries of
        the domain respectively

        Parameters
        ----------
        child : :class:`pybamm.Symbol`
            The symbol being integrated
        vector_type : str, optional
            Whether to return a row or column vector in the primary dimension
            (default is row)
        integration_dimension : str, optional
            The dimension in which to integrate (default is "primary")

        Returns
        -------
        :class:`pybamm.Matrix`
            The finite volume integral matrix for the domain
        """
        domains = child.domains
        if integration_dimension == "primary":
            # Create appropriate submesh by combining submeshes in domain
            submesh = self.mesh.combine_submeshes(*domains["primary"])

            # Create vector of ones for primary domain submesh
            vector = submesh.d_edges

            if vector_type == "row":
                vector = vector[np.newaxis, :]
            elif vector_type == "column":
                vector = vector[:, np.newaxis]
<<<<<<< HEAD

            # repeat matrix for each node in secondary dimensions
            second_dim_repeats = self._get_auxiliary_domain_repeats(domains)
            # generate full matrix from the submatrix
            matrix = kron(eye(second_dim_repeats), vector)
        elif integration_dimension == "secondary":
            # Create appropriate submesh by combining submeshes in domain
            primary_submesh = self.mesh.combine_submeshes(*domains["primary"])
            secondary_submesh = self.mesh.combine_submeshes(*domains["secondary"])

            # Create matrix which integrates in the secondary dimension
            d_edges = secondary_submesh.d_edges
            # Different number of edges depending on whether child evaluates on edges
            # in the primary dimensions
            if child.evaluates_on_edges("primary"):
                n_primary_pts = primary_submesh.npts + 1
            else:
                n_primary_pts = primary_submesh.npts
            int_matrix = hstack([d_edge * eye(n_primary_pts) for d_edge in d_edges])

            if vector_type != "row":
                raise NotImplementedError(
                    "Integral in secondary vector only implemented in 'row' form"
                )
            # repeat matrix for each node in secondary dimensions
=======

            # repeat matrix for each node in secondary dimensions
            second_dim_repeats = self._get_auxiliary_domain_repeats(domains)
            # generate full matrix from the submatrix
            matrix = kron(eye(second_dim_repeats), vector)
        elif integration_dimension == "secondary":
            if vector_type != "row":
                raise NotImplementedError(
                    "Integral in secondary vector only implemented in 'row' form"
                )
            # Create appropriate submesh by combining submeshes in domain
            primary_submesh = self.mesh.combine_submeshes(*domains["primary"])
            secondary_submesh = self.mesh.combine_submeshes(*domains["secondary"])

            # Create matrix which integrates in the secondary dimension
            d_edges = secondary_submesh.d_edges
            # Different number of edges depending on whether child evaluates on edges
            # in the primary dimensions
            if child.evaluates_on_edges("primary"):
                n_primary_pts = primary_submesh.npts + 1
            else:
                n_primary_pts = primary_submesh.npts
            int_matrix = hstack([d_edge * eye(n_primary_pts) for d_edge in d_edges])

            # repeat matrix for each node in secondary dimensions
>>>>>>> 00cbe194
            third_dim_repeats = self._get_auxiliary_domain_repeats(
                domains, tertiary_only=True
            )
            # generate full matrix from the submatrix
            matrix = kron(eye(third_dim_repeats), int_matrix)
        # generate full matrix from the submatrix
        # Convert to csr_matrix so that we can take the index (row-slicing), which is
        # not supported by the default kron format
        # Note that this makes column-slicing inefficient, but this should not be an
        # issue
        return pybamm.Matrix(csr_matrix(matrix))

    def indefinite_integral(self, child, discretised_child, direction):
        """Implementation of the indefinite integral operator. """

        # Different integral matrix depending on whether the integrand evaluates on
        # edges or nodes
        if child.evaluates_on_edges("primary"):
            integration_matrix = self.indefinite_integral_matrix_edges(
                child.domains, direction
            )
        else:
            # Check coordinate system is not spherical polar for the case where child
            # evaluates on edges
            # If it becomes necessary to implement this, will need to think about what
            # the spherical polar indefinite integral should be
            submesh = self.mesh.combine_submeshes(*child.domain)
            if submesh.coord_sys == "spherical polar":
                raise NotImplementedError(
                    "Indefinite integral on a spherical polar domain is not implemented"
                )
            integration_matrix = self.indefinite_integral_matrix_nodes(
                child.domains, direction
            )

        # Don't need to check for spherical domains as we have ruled out spherical
        # polars in the case that involves integrating a divergence
        # (child evaluates on nodes)
        out = integration_matrix @ discretised_child

        out.copy_domains(child)

        return out

    def indefinite_integral_matrix_edges(self, domains, direction):
        """
        Matrix for finite-volume implementation of the indefinite integral where the
        integrand is evaluated on mesh edges (shape (n+1, 1)).
        The integral will then be evaluated on mesh nodes (shape (n, 1)).

        Parameters
        ----------
        domains : dict
            The domain(s) and auxiliary domains of integration
        direction : str
            The direction of integration (forward or backward). See notes.

        Returns
        -------
        :class:`pybamm.Matrix`
            The finite volume integral matrix for the domain

        Notes
        -----

        **Forward integral**

        .. math::
            F(x) = \\int_0^x\\!f(u)\\,du

        The indefinite integral must satisfy the following conditions:

        - :math:`F(0) = 0`
        - :math:`f(x) = \\frac{dF}{dx}`

        or, in discrete form,

        - `BoundaryValue(F, "left") = 0`, i.e. :math:`3*F_0 - F_1 = 0`
        - :math:`f_{i+1/2} = (F_{i+1} - F_i) / dx_{i+1/2}`

        Hence we must have

        - :math:`F_0 = du_{1/2} * f_{1/2} / 2`
        - :math:`F_{i+1} = F_i + du_{i+1/2} * f_{i+1/2}`

        Note that :math:`f_{-1/2}` and :math:`f_{end+1/2}` are included in the discrete
        integrand vector `f`, so we add a column of zeros at each end of the
        indefinite integral matrix to ignore these.

        **Backward integral**

        .. math::
            F(x) = \\int_x^end\\!f(u)\\,du

        The indefinite integral must satisfy the following conditions:

        - :math:`F(end) = 0`
        - :math:`f(x) = -\\frac{dF}{dx}`

        or, in discrete form,

        - `BoundaryValue(F, "right") = 0`, i.e. :math:`3*F_{end} - F_{end-1} = 0`
        - :math:`f_{i+1/2} = -(F_{i+1} - F_i) / dx_{i+1/2}`

        Hence we must have

        - :math:`F_{end} = du_{end+1/2} * f_{end-1/2} / 2`
        - :math:`F_{i-1} = F_i + du_{i-1/2} * f_{i-1/2}`

        Note that :math:`f_{-1/2}` and :math:`f_{end+1/2}` are included in the discrete
        integrand vector `f`, so we add a column of zeros at each end of the
        indefinite integral matrix to ignore these.
        """

        # Create appropriate submesh by combining submeshes in domain
        submesh = self.mesh.combine_submeshes(*domains["primary"])
        n = submesh.npts
        second_dim_repeats = self._get_auxiliary_domain_repeats(domains)

        du_n = submesh.d_nodes
        if direction == "forward":
            du_entries = [du_n] * (n - 1)
            offset = -np.arange(1, n, 1)
            main_integral_matrix = spdiags(du_entries, offset, n, n - 1)
            bc_offset_matrix = lil_matrix((n, n - 1))
            bc_offset_matrix[:, 0] = du_n[0] / 2
        elif direction == "backward":
            du_entries = [du_n] * (n + 1)
            offset = np.arange(n, -1, -1)
            main_integral_matrix = spdiags(du_entries, offset, n, n - 1)
            bc_offset_matrix = lil_matrix((n, n - 1))
            bc_offset_matrix[:, -1] = du_n[-1] / 2
        sub_matrix = main_integral_matrix + bc_offset_matrix
        # add a column of zeros at each end
        zero_col = csr_matrix((n, 1))
        sub_matrix = hstack([zero_col, sub_matrix, zero_col])
        # Convert to csr_matrix so that we can take the index (row-slicing), which is
        # not supported by the default kron format
        # Note that this makes column-slicing inefficient, but this should not be an
        # issue
        matrix = csr_matrix(kron(eye(second_dim_repeats), sub_matrix))

        return pybamm.Matrix(matrix)

    def indefinite_integral_matrix_nodes(self, domains, direction):
        """
        Matrix for finite-volume implementation of the (backward) indefinite integral
        where the integrand is evaluated on mesh nodes (shape (n, 1)).
        The integral will then be evaluated on mesh edges (shape (n+1, 1)).
        This is just a straightforward (backward) cumulative sum of the integrand

        Parameters
        ----------
        domains : dict
            The domain(s) and auxiliary domains of integration
        direction : str
            The direction of integration (forward or backward)

        Returns
        -------
        :class:`pybamm.Matrix`
            The finite volume integral matrix for the domain
        """

        # Create appropriate submesh by combining submeshes in domain
        submesh = self.mesh.combine_submeshes(*domains["primary"])
        n = submesh.npts
        second_dim_repeats = self._get_auxiliary_domain_repeats(domains)

        du_n = submesh.d_edges
        du_entries = [du_n] * n
        if direction == "forward":
            offset = -np.arange(1, n + 1, 1)  # from -1 down to -n
        elif direction == "backward":
            offset = np.arange(n - 1, -1, -1)  # from n-1 down to 0
        sub_matrix = spdiags(du_entries, offset, n + 1, n)
        # Convert to csr_matrix so that we can take the index (row-slicing), which is
        # not supported by the default kron format
        # Note that this makes column-slicing inefficient, but this should not be an
        # issue
        matrix = csr_matrix(kron(eye(second_dim_repeats), sub_matrix))

        return pybamm.Matrix(matrix)

    def delta_function(self, symbol, discretised_symbol):
        """
        Delta function. Implemented as a vector whose only non-zero element is the
        first (if symbol.side = "left") or last (if symbol.side = "right"), with
        appropriate value so that the integral of the delta function across the whole
        domain is the same as the integral of the discretised symbol across the whole
        domain.

        See :meth:`pybamm.SpatialMethod.delta_function`
        """
        # Find the number of submeshes
        submesh = self.mesh.combine_submeshes(*symbol.domain)

        prim_pts = submesh.npts
        second_dim_repeats = self._get_auxiliary_domain_repeats(symbol.domains)

        # Create submatrix to compute delta function as a flux
        if symbol.side == "left":
            dx = submesh.d_nodes[0]
            sub_matrix = csr_matrix(([1], ([0], [0])), shape=(prim_pts, 1))
        elif symbol.side == "right":
            dx = submesh.d_nodes[-1]
            sub_matrix = csr_matrix(([1], ([prim_pts - 1], [0])), shape=(prim_pts, 1))

        # Calculate domain width, to make sure that the integral of the delta function
        # is the same as the integral of the child
        domain_width = submesh.edges[-1] - submesh.edges[0]
        # Generate full matrix from the submatrix
        # Convert to csr_matrix so that we can take the index (row-slicing), which is
        # not supported by the default kron format
        # Note that this makes column-slicing inefficient, but this should not be an
        # issue
        matrix = kron(eye(second_dim_repeats), sub_matrix).toarray()

        # Return delta function, keep domains
        delta_fn = pybamm.Matrix(domain_width / dx * matrix) * discretised_symbol
        delta_fn.copy_domains(symbol)

        return delta_fn

    def internal_neumann_condition(
        self, left_symbol_disc, right_symbol_disc, left_mesh, right_mesh
    ):
        """
        A method to find the internal neumann conditions between two symbols
        on adjacent subdomains.

        Parameters
        ----------
        left_symbol_disc : :class:`pybamm.Symbol`
            The discretised symbol on the left subdomain
        right_symbol_disc : :class:`pybamm.Symbol`
            The discretised symbol on the right subdomain
        left_mesh : list
            The mesh on the left subdomain
        right_mesh : list
            The mesh on the right subdomain
        """

        left_npts = left_mesh.npts
        right_npts = right_mesh.npts

        second_dim_repeats = self._get_auxiliary_domain_repeats(
            left_symbol_disc.domains
        )

        if second_dim_repeats != self._get_auxiliary_domain_repeats(
            right_symbol_disc.domains
        ):
            raise pybamm.DomainError(
                """Number of secondary points in subdomains do not match"""
            )

        left_sub_matrix = np.zeros((1, left_npts))
        left_sub_matrix[0][left_npts - 1] = 1
        left_matrix = pybamm.Matrix(
            csr_matrix(kron(eye(second_dim_repeats), left_sub_matrix))
        )

        right_sub_matrix = np.zeros((1, right_npts))
        right_sub_matrix[0][0] = 1
        right_matrix = pybamm.Matrix(
            csr_matrix(kron(eye(second_dim_repeats), right_sub_matrix))
        )

        # Remove domains to avoid clash
        left_domain = left_symbol_disc.domain
        right_domain = right_symbol_disc.domain
        left_auxiliary_domains = left_symbol_disc.auxiliary_domains
        right_auxiliary_domains = right_symbol_disc.auxiliary_domains
        left_symbol_disc.clear_domains()
        right_symbol_disc.clear_domains()

        # Finite volume derivative
        dy = right_matrix @ right_symbol_disc - left_matrix @ left_symbol_disc
        dx = right_mesh.nodes[0] - left_mesh.nodes[-1]

        # Change domains back
        left_symbol_disc.domain = left_domain
        right_symbol_disc.domain = right_domain
        left_symbol_disc.auxiliary_domains = left_auxiliary_domains
        right_symbol_disc.auxiliary_domains = right_auxiliary_domains

        return dy / dx

    def add_ghost_nodes(self, symbol, discretised_symbol, bcs):
        """
        Add ghost nodes to a symbol.

        For Dirichlet bcs, for a boundary condition "y = a at the left-hand boundary",
        we concatenate a ghost node to the start of the vector y with value "2*a - y1"
        where y1 is the value of the first node.
        Similarly for the right-hand boundary condition.

        For Neumann bcs no ghost nodes are added. Instead, the exact value provided
        by the boundary condition is used at the cell edge when calculating the
        gradient (see :meth:`pybamm.FiniteVolume.add_neumann_values`).

        Parameters
        ----------
        symbol : :class:`pybamm.SpatialVariable`
            The variable to be discretised
        discretised_symbol : :class:`pybamm.Vector`
            Contains the discretised variable
        bcs : dict of tuples (:class:`pybamm.Scalar`, str)
            Dictionary (with keys "left" and "right") of boundary conditions. Each
            boundary condition consists of a value and a flag indicating its type
            (e.g. "Dirichlet")

        Returns
        -------
        :class:`pybamm.Symbol`
            `Matrix @ discretised_symbol + bcs_vector`. When evaluated, this gives the
            discretised_symbol, with appropriate ghost nodes concatenated at each end.

        """
        # get relevant grid points
        domain = symbol.domain
        submesh = self.mesh.combine_submeshes(*domain)

        # Prepare sizes and empty bcs_vector
        n = submesh.npts
        second_dim_repeats = self._get_auxiliary_domain_repeats(symbol.domains)

        bcs_vector = pybamm.Vector(np.array([]))  # starts empty

        lbc_value, lbc_type = bcs["left"]
        rbc_value, rbc_type = bcs["right"]

        # Add ghost node(s) to domain where necessary and count number of
        # Dirichlet boundary conditions
        n_bcs = 0
        if lbc_type == "Dirichlet":
            domain = [domain[0] + "_left ghost cell"] + domain
            n_bcs += 1
        if rbc_type == "Dirichlet":
            domain = domain + [domain[-1] + "_right ghost cell"]
            n_bcs += 1

        # Calculate values for ghost nodes for any Dirichlet boundary conditions
        if lbc_type == "Dirichlet":
            lbc_sub_matrix = coo_matrix(([1], ([0], [0])), shape=(n + n_bcs, 1))
            lbc_matrix = csr_matrix(kron(eye(second_dim_repeats), lbc_sub_matrix))
            if lbc_value.evaluates_to_number():
                left_ghost_constant = (
                    2 * lbc_value * pybamm.Vector(np.ones(second_dim_repeats))
                )
            else:
                left_ghost_constant = 2 * lbc_value
            lbc_vector = pybamm.Matrix(lbc_matrix) @ left_ghost_constant
        elif lbc_type == "Neumann":
            lbc_vector = pybamm.Vector(np.zeros((n + n_bcs) * second_dim_repeats))
        else:
            raise ValueError(
                "boundary condition must be Dirichlet or Neumann, not '{}'".format(
                    lbc_type
                )
            )

        if rbc_type == "Dirichlet":
            rbc_sub_matrix = coo_matrix(
                ([1], ([n + n_bcs - 1], [0])), shape=(n + n_bcs, 1)
            )
            rbc_matrix = csr_matrix(kron(eye(second_dim_repeats), rbc_sub_matrix))
            if rbc_value.evaluates_to_number():
                right_ghost_constant = (
                    2 * rbc_value * pybamm.Vector(np.ones(second_dim_repeats))
                )
            else:
                right_ghost_constant = 2 * rbc_value
            rbc_vector = pybamm.Matrix(rbc_matrix) @ right_ghost_constant
        elif rbc_type == "Neumann":
            rbc_vector = pybamm.Vector(np.zeros((n + n_bcs) * second_dim_repeats))
        else:
            raise ValueError(
                "boundary condition must be Dirichlet or Neumann, not '{}'".format(
                    rbc_type
                )
            )

        bcs_vector = lbc_vector + rbc_vector
        # Need to match the domain. E.g. in the case of the boundary condition
        # on the particle, the gradient has domain particle but the bcs_vector
        # has domain electrode, since it is a function of the macroscopic variables
        bcs_vector.copy_domains(discretised_symbol)

        # Make matrix to calculate ghost nodes
        # coo_matrix takes inputs (data, (row, col)) and puts data[i] at the point
        # (row[i], col[i]) for each index of data.
        if lbc_type == "Dirichlet":
            left_ghost_vector = coo_matrix(([-1], ([0], [0])), shape=(1, n))
        else:
            left_ghost_vector = None
        if rbc_type == "Dirichlet":
            right_ghost_vector = coo_matrix(([-1], ([0], [n - 1])), shape=(1, n))
        else:
            right_ghost_vector = None
        sub_matrix = vstack([left_ghost_vector, eye(n), right_ghost_vector])

        # repeat matrix for secondary dimensions
        # Convert to csr_matrix so that we can take the index (row-slicing), which is
        # not supported by the default kron format
        # Note that this makes column-slicing inefficient, but this should not be an
        # issue
        matrix = csr_matrix(kron(eye(second_dim_repeats), sub_matrix))

        new_symbol = pybamm.Matrix(matrix) @ discretised_symbol + bcs_vector

        return new_symbol, domain

    def add_neumann_values(self, symbol, discretised_gradient, bcs, domain):
        """
        Add the known values of the gradient from Neumann boundary conditions to
        the discretised gradient.

        Dirichlet bcs are implemented using ghost nodes, see
        :meth:`pybamm.FiniteVolume.add_ghost_nodes`.

        Parameters
        ----------
        symbol : :class:`pybamm.SpatialVariable`
            The variable to be discretised
        discretised_gradient : :class:`pybamm.Vector`
            Contains the discretised gradient of symbol
        bcs : dict of tuples (:class:`pybamm.Scalar`, str)
            Dictionary (with keys "left" and "right") of boundary conditions. Each
            boundary condition consists of a value and a flag indicating its type
            (e.g. "Dirichlet")
        domain : list of strings
            The domain of the gradient of the symbol (may include ghost nodes)

        Returns
        -------
        :class:`pybamm.Symbol`
            `Matrix @ discretised_gradient + bcs_vector`. When evaluated, this gives the
            discretised_gradient, with the values of the Neumann boundary conditions
            concatenated at each end (if given).

        """
        # get relevant grid points
        submesh = self.mesh.combine_submeshes(*domain)

        # Prepare sizes and empty bcs_vector
        n = submesh.npts - 1
        second_dim_repeats = self._get_auxiliary_domain_repeats(
            symbol.auxiliary_domains
        )

        lbc_value, lbc_type = bcs["left"]
        rbc_value, rbc_type = bcs["right"]

        # Count number of Neumann boundary conditions
        n_bcs = 0
        if lbc_type == "Neumann":
            n_bcs += 1
        if rbc_type == "Neumann":
            n_bcs += 1

        # Add any values from Neumann boundary conditions to the bcs vector
        if lbc_type == "Neumann":
            lbc_sub_matrix = coo_matrix(([1], ([0], [0])), shape=(n + n_bcs, 1))
            lbc_matrix = csr_matrix(kron(eye(second_dim_repeats), lbc_sub_matrix))
            if lbc_value.evaluates_to_number():
                left_bc = lbc_value * pybamm.Vector(np.ones(second_dim_repeats))
            else:
                left_bc = lbc_value
            lbc_vector = pybamm.Matrix(lbc_matrix) @ left_bc
        elif lbc_type == "Dirichlet":
            lbc_vector = pybamm.Vector(np.zeros((n + n_bcs) * second_dim_repeats))
        else:
            raise ValueError(
                "boundary condition must be Dirichlet or Neumann, not '{}'".format(
                    lbc_type
                )
            )
        if rbc_type == "Neumann":
            rbc_sub_matrix = coo_matrix(
                ([1], ([n + n_bcs - 1], [0])), shape=(n + n_bcs, 1)
            )
            rbc_matrix = csr_matrix(kron(eye(second_dim_repeats), rbc_sub_matrix))
            if rbc_value.evaluates_to_number():
                right_bc = rbc_value * pybamm.Vector(np.ones(second_dim_repeats))
            else:
                right_bc = rbc_value
            rbc_vector = pybamm.Matrix(rbc_matrix) @ right_bc
        elif rbc_type == "Dirichlet":
            rbc_vector = pybamm.Vector(np.zeros((n + n_bcs) * second_dim_repeats))
        else:
            raise ValueError(
                "boundary condition must be Dirichlet or Neumann, not '{}'".format(
                    rbc_type
                )
            )

        bcs_vector = lbc_vector + rbc_vector
        # Need to match the domain. E.g. in the case of the boundary condition
        # on the particle, the gradient has domain particle but the bcs_vector
        # has domain electrode, since it is a function of the macroscopic variables
        bcs_vector.domain = discretised_gradient.domain
        bcs_vector.auxiliary_domains = discretised_gradient.auxiliary_domains

        # Make matrix which makes "gaps" in the the discretised gradient into
        # which the known Neumann values will be added. E.g. in 1D if the left
        # boundary condition is Dirichlet and the right Neumann, this matrix will
        # act to append a zero to the end of the discretsied gradient
        if lbc_type == "Neumann":
            left_vector = csr_matrix((1, n))
        else:
            left_vector = None
        if rbc_type == "Neumann":
            right_vector = csr_matrix((1, n))
        else:
            right_vector = None
        sub_matrix = vstack([left_vector, eye(n), right_vector])

        # repeat matrix for secondary dimensions
        # Convert to csr_matrix so that we can take the index (row-slicing), which is
        # not supported by the default kron format
        # Note that this makes column-slicing inefficient, but this should not be an
        # issue
        matrix = csr_matrix(kron(eye(second_dim_repeats), sub_matrix))

        new_gradient = pybamm.Matrix(matrix) @ discretised_gradient + bcs_vector

        return new_gradient

    def boundary_value_or_flux(self, symbol, discretised_child, bcs=None):
        """
        Uses extrapolation to get the boundary value or flux of a variable in the
        Finite Volume Method.

        See :meth:`pybamm.SpatialMethod.boundary_value`
        """

        # Find the number of submeshes
        submesh = self.mesh.combine_submeshes(*discretised_child.domain)

        prim_pts = submesh.npts
        repeats = self._get_auxiliary_domain_repeats(
            discretised_child.auxiliary_domains
        )

        if bcs is None:
            bcs = {}

        extrap_order = self.options["extrapolation"]["order"]
        use_bcs = self.options["extrapolation"]["use bcs"]

        nodes = submesh.nodes
        edges = submesh.edges

        dx0 = nodes[0] - edges[0]
        dx1 = submesh.d_nodes[0]
        dx2 = submesh.d_nodes[1]

        dxN = edges[-1] - nodes[-1]
        dxNm1 = submesh.d_nodes[-1]
        dxNm2 = submesh.d_nodes[-2]

        child = symbol.child

        # Create submatrix to compute boundary values or fluxes
        # Derivation of extrapolation formula can be found at:
        # https://github.com/Scottmar93/extrapolation-coefficents/tree/master
        if isinstance(symbol, pybamm.BoundaryValue):

            if use_bcs and pybamm.has_bc_of_form(child, symbol.side, bcs, "Dirichlet"):
                # just use the value from the bc: f(x*)
                sub_matrix = csr_matrix((1, prim_pts))
                additive = bcs[child.id][symbol.side][0]

            elif symbol.side == "left":

                if extrap_order == "linear":
                    # to find value at x* use formula:
                    # f(x*) = f_1 - (dx0 / dx1) (f_2 - f_1)

                    if use_bcs and pybamm.has_bc_of_form(
                        child, symbol.side, bcs, "Neumann"
                    ):
                        sub_matrix = csr_matrix(([1], ([0], [0])), shape=(1, prim_pts))

                        additive = -dx0 * bcs[child.id][symbol.side][0]

                    else:
                        sub_matrix = csr_matrix(
                            ([1 + (dx0 / dx1), -(dx0 / dx1)], ([0, 0], [0, 1])),
                            shape=(1, prim_pts),
                        )
                        additive = pybamm.Scalar(0)

                elif extrap_order == "quadratic":

                    if use_bcs and pybamm.has_bc_of_form(
                        child, symbol.side, bcs, "Neumann"
                    ):
                        a = (dx0 + dx1) ** 2 / (dx1 * (2 * dx0 + dx1))
                        b = -(dx0 ** 2) / (2 * dx0 * dx1 + dx1 ** 2)
                        alpha = -(dx0 * (dx0 + dx1)) / (2 * dx0 + dx1)

                        sub_matrix = csr_matrix(
                            ([a, b], ([0, 0], [0, 1])), shape=(1, prim_pts)
                        )
                        additive = alpha * bcs[child.id][symbol.side][0]

                    else:
                        a = (dx0 + dx1) * (dx0 + dx1 + dx2) / (dx1 * (dx1 + dx2))
                        b = -dx0 * (dx0 + dx1 + dx2) / (dx1 * dx2)
                        c = dx0 * (dx0 + dx1) / (dx2 * (dx1 + dx2))

                        sub_matrix = csr_matrix(
                            ([a, b, c], ([0, 0, 0], [0, 1, 2])), shape=(1, prim_pts)
                        )

                        additive = pybamm.Scalar(0)
                else:
                    raise NotImplementedError

            elif symbol.side == "right":

                if extrap_order == "linear":

                    if use_bcs and pybamm.has_bc_of_form(
                        child, symbol.side, bcs, "Neumann"
                    ):
                        # use formula:
                        # f(x*) = fN + dxN * f'(x*)
                        sub_matrix = csr_matrix(
                            ([1], ([0], [prim_pts - 1])), shape=(1, prim_pts)
                        )
                        additive = dxN * bcs[child.id][symbol.side][0]

                    else:
                        # to find value at x* use formula:
                        # f(x*) = f_N - (dxN / dxNm1) (f_N - f_Nm1)
                        sub_matrix = csr_matrix(
                            (
                                [-(dxN / dxNm1), 1 + (dxN / dxNm1)],
                                ([0, 0], [prim_pts - 2, prim_pts - 1]),
                            ),
                            shape=(1, prim_pts),
                        )
                        additive = pybamm.Scalar(0)
                elif extrap_order == "quadratic":

                    if use_bcs and pybamm.has_bc_of_form(
                        child, symbol.side, bcs, "Neumann"
                    ):
                        a = (dxN + dxNm1) ** 2 / (dxNm1 * (2 * dxN + dxNm1))
                        b = -(dxN ** 2) / (2 * dxN * dxNm1 + dxNm1 ** 2)
                        alpha = dxN * (dxN + dxNm1) / (2 * dxN + dxNm1)
                        sub_matrix = csr_matrix(
                            ([b, a], ([0, 0], [prim_pts - 2, prim_pts - 1])),
                            shape=(1, prim_pts),
                        )

                        additive = alpha * bcs[child.id][symbol.side][0]

                    else:
                        a = (
                            (dxN + dxNm1)
                            * (dxN + dxNm1 + dxNm2)
                            / (dxNm1 * (dxNm1 + dxNm2))
                        )
                        b = -dxN * (dxN + dxNm1 + dxNm2) / (dxNm1 * dxNm2)
                        c = dxN * (dxN + dxNm1) / (dxNm2 * (dxNm1 + dxNm2))

                        sub_matrix = csr_matrix(
                            (
                                [c, b, a],
                                ([0, 0, 0], [prim_pts - 3, prim_pts - 2, prim_pts - 1]),
                            ),
                            shape=(1, prim_pts),
                        )
                        additive = pybamm.Scalar(0)
                else:
                    raise NotImplementedError

        elif isinstance(symbol, pybamm.BoundaryGradient):

            if use_bcs and pybamm.has_bc_of_form(child, symbol.side, bcs, "Neumann"):
                # just use the value from the bc: f'(x*)
                sub_matrix = csr_matrix((1, prim_pts))
                additive = bcs[child.id][symbol.side][0]

            elif symbol.side == "left":

                if extrap_order == "linear":
                    # f'(x*) = (f_2 - f_1) / dx1
                    sub_matrix = (1 / dx1) * csr_matrix(
                        ([-1, 1], ([0, 0], [0, 1])), shape=(1, prim_pts)
                    )
                    additive = pybamm.Scalar(0)

                elif extrap_order == "quadratic":

                    a = -(2 * dx0 + 2 * dx1 + dx2) / (dx1 ** 2 + dx1 * dx2)
                    b = (2 * dx0 + dx1 + dx2) / (dx1 * dx2)
                    c = -(2 * dx0 + dx1) / (dx1 * dx2 + dx2 ** 2)

                    sub_matrix = csr_matrix(
                        ([a, b, c], ([0, 0, 0], [0, 1, 2])), shape=(1, prim_pts)
                    )
                    additive = pybamm.Scalar(0)
                else:
                    raise NotImplementedError

            elif symbol.side == "right":

                if extrap_order == "linear":
                    # use formula:
                    # f'(x*) = (f_N - f_Nm1) / dxNm1
                    sub_matrix = (1 / dxNm1) * csr_matrix(
                        ([-1, 1], ([0, 0], [prim_pts - 2, prim_pts - 1])),
                        shape=(1, prim_pts),
                    )
                    additive = pybamm.Scalar(0)

                elif extrap_order == "quadratic":
                    a = (2 * dxN + 2 * dxNm1 + dxNm2) / (dxNm1 ** 2 + dxNm1 * dxNm2)
                    b = -(2 * dxN + dxNm1 + dxNm2) / (dxNm1 * dxNm2)
                    c = (2 * dxN + dxNm1) / (dxNm1 * dxNm2 + dxNm2 ** 2)

                    sub_matrix = csr_matrix(
                        (
                            [c, b, a],
                            ([0, 0, 0], [prim_pts - 3, prim_pts - 2, prim_pts - 1]),
                        ),
                        shape=(1, prim_pts),
                    )
                    additive = pybamm.Scalar(0)

                else:
                    raise NotImplementedError

        # Generate full matrix from the submatrix
        # Convert to csr_matrix so that we can take the index (row-slicing), which is
        # not supported by the default kron format
        # Note that this makes column-slicing inefficient, but this should not be an
        # issue
        matrix = csr_matrix(kron(eye(repeats), sub_matrix))

        # Return boundary value with domain given by symbol
        boundary_value = pybamm.Matrix(matrix) @ discretised_child
        boundary_value.copy_domains(symbol)

        additive.copy_domains(symbol)
        boundary_value += additive

        return boundary_value

    def process_binary_operators(self, bin_op, left, right, disc_left, disc_right):
        """Discretise binary operators in model equations.  Performs appropriate
        averaging of diffusivities if one of the children is a gradient operator, so
        that discretised sizes match up. For this averaging we use the harmonic
        mean [1].

        [1] Recktenwald, Gerald. "The control-volume finite-difference approximation to
        the diffusion equation." (2012).

        Parameters
        ----------
        bin_op : :class:`pybamm.BinaryOperator`
            Binary operator to discretise
        left : :class:`pybamm.Symbol`
            The left child of `bin_op`
        right : :class:`pybamm.Symbol`
            The right child of `bin_op`
        disc_left : :class:`pybamm.Symbol`
            The discretised left child of `bin_op`
        disc_right : :class:`pybamm.Symbol`
            The discretised right child of `bin_op`
        Returns
        -------
        :class:`pybamm.BinaryOperator`
            Discretised binary operator

        """
        # Post-processing to make sure discretised dimensions match
        left_evaluates_on_edges = left.evaluates_on_edges("primary")
        right_evaluates_on_edges = right.evaluates_on_edges("primary")

        # inner product takes fluxes from edges to nodes
        if isinstance(bin_op, pybamm.Inner):
            if left_evaluates_on_edges:
                disc_left = self.edge_to_node(disc_left)
            if right_evaluates_on_edges:
                disc_right = self.edge_to_node(disc_right)

        # If neither child evaluates on edges, or both children have gradients,
        # no need to do any averaging
        elif left_evaluates_on_edges == right_evaluates_on_edges:
            pass
        # If only left child evaluates on edges, map right child onto edges
        # using the harmonic mean if the left child is a gradient (i.e. this
        # binary operator represents a flux)
        elif left_evaluates_on_edges and not right_evaluates_on_edges:
            if isinstance(left, pybamm.Gradient):
                method = "harmonic"
            else:
                method = "arithmetic"
            disc_right = self.node_to_edge(disc_right, method=method)
        # If only right child evaluates on edges, map left child onto edges
        # using the harmonic mean if the right child is a gradient (i.e. this
        # binary operator represents a flux)
        elif right_evaluates_on_edges and not left_evaluates_on_edges:
            if isinstance(right, pybamm.Gradient):
                method = "harmonic"
            else:
                method = "arithmetic"
            disc_left = self.node_to_edge(disc_left, method=method)
        # Return new binary operator with appropriate class
        out = pybamm.simplify_if_constant(
            bin_op.__class__(disc_left, disc_right), keep_domains=True
        )
        return out

    def concatenation(self, disc_children):
        """Discrete concatenation, taking `edge_to_node` for children that evaluate on
        edges.
        See :meth:`pybamm.SpatialMethod.concatenation`
        """
        for idx, child in enumerate(disc_children):
            submesh = self.mesh.combine_submeshes(*child.domain)
            repeats = self._get_auxiliary_domain_repeats(child.domains)
            n_nodes = len(submesh.nodes) * repeats
            n_edges = len(submesh.edges) * repeats
            child_size = child.size
            if child_size != n_nodes:
                # Average any children that evaluate on the edges (size n_edges) to
                # evaluate on nodes instead, so that concatenation works properly
                if child_size == n_edges:
                    disc_children[idx] = self.edge_to_node(child)
                else:
                    raise pybamm.ShapeError(
                        """
                        child must have size n_nodes (number of nodes in the mesh)
                        or n_edges (number of edges in the mesh)
                        """
                    )
        return pybamm.DomainConcatenation(disc_children, self.mesh)

    def edge_to_node(self, discretised_symbol, method="arithmetic"):
        """
        Convert a discretised symbol evaluated on the cell edges to a discretised symbol
        evaluated on the cell nodes.
        See :meth:`pybamm.FiniteVolume.shift`
        """
        return self.shift(discretised_symbol, "edge to node", method)

    def node_to_edge(self, discretised_symbol, method="arithmetic"):
        """
        Convert a discretised symbol evaluated on the cell nodes to a discretised symbol
        evaluated on the cell edges.
        See :meth:`pybamm.FiniteVolume.shift`
        """
        return self.shift(discretised_symbol, "node to edge", method)

    def shift(self, discretised_symbol, shift_key, method):
        """
        Convert a discretised symbol evaluated at edges/nodes, to a discretised symbol
        evaluated at nodes/edges. Can be the arithmetic mean or the harmonic mean.

        Note: when computing fluxes at cell edges it is better to take the
        harmonic mean based on [1].

        [1] Recktenwald, Gerald. "The control-volume finite-difference approximation to
        the diffusion equation." (2012).

        Parameters
        ----------
        discretised_symbol : :class:`pybamm.Symbol`
            Symbol to be averaged. When evaluated, this symbol returns either a scalar
            or an array of shape (n,) or (n+1,), where n is the number of points in the
            mesh for the symbol's domain (n = self.mesh[symbol.domain].npts)
        shift_key : str
            Whether to shift from nodes to edges ("node to edge"), or from edges to
            nodes ("edge to node")
        method : str
            Whether to use the "arithmetic" or "harmonic" mean

        Returns
        -------
        :class:`pybamm.Symbol`
            Averaged symbol. When evaluated, this returns either a scalar or an array of
            shape (n+1,) (if `shift_key = "node to edge"`) or (n,) (if
            `shift_key = "edge to node"`)
        """

        def arithmetic_mean(array):
            """Calculate the arithmetic mean of an array using matrix multiplication"""
            # Create appropriate submesh by combining submeshes in domain
            submesh = self.mesh.combine_submeshes(*array.domain)

            # Create 1D matrix using submesh
            n = submesh.npts

            if shift_key == "node to edge":
                sub_matrix_left = csr_matrix(
                    ([1.5, -0.5], ([0, 0], [0, 1])), shape=(1, n)
                )
                sub_matrix_center = diags([0.5, 0.5], [0, 1], shape=(n - 1, n))
                sub_matrix_right = csr_matrix(
                    ([-0.5, 1.5], ([0, 0], [n - 2, n - 1])), shape=(1, n)
                )
                sub_matrix = vstack(
                    [sub_matrix_left, sub_matrix_center, sub_matrix_right]
                )
            elif shift_key == "edge to node":
                sub_matrix = diags([0.5, 0.5], [0, 1], shape=(n, n + 1))
            else:
                raise ValueError("shift key '{}' not recognised".format(shift_key))
            # Second dimension length
            second_dim_repeats = self._get_auxiliary_domain_repeats(
                discretised_symbol.domains
            )

            # Generate full matrix from the submatrix
            # Convert to csr_matrix so that we can take the index (row-slicing), which
            # is not supported by the default kron format
            # Note that this makes column-slicing inefficient, but this should not be an
            # issue
            matrix = csr_matrix(kron(eye(second_dim_repeats), sub_matrix))

            return pybamm.Matrix(matrix) @ array

        def harmonic_mean(array):
            """
            Calculate the harmonic mean of an array using matrix multiplication.
            The harmonic mean is computed as

            .. math::
                D_{eff} = \\frac{D_1  D_2}{\\beta D_2 + (1 - \\beta) D_1},

            where

            .. math::
                \\beta = \\frac{\\Delta x_1}{\\Delta x_2 + \\Delta x_1}

            accounts for the difference in the control volume widths. This is the
            definiton from [1], which is the same as that in [2] but with slightly
            different notation.

            [1] Torchio, M et al. "LIONSIMBA: A Matlab Framework Based on a Finite
            Volume Model Suitable for Li-Ion Battery Design, Simulation, and Control."
            (2016).
            [2] Recktenwald, Gerald. "The control-volume finite-difference
            approximation to the diffusion equation." (2012).
            """
            # Create appropriate submesh by combining submeshes in domain
            submesh = self.mesh.combine_submeshes(*array.domain)

            # Get second dimension length for use later
            second_dim_repeats = self._get_auxiliary_domain_repeats(
                discretised_symbol.domains
            )

            # Create 1D matrix using submesh
            n = submesh.npts

            if shift_key == "node to edge":
                # Matrix to compute values at the exterior edges
                edges_sub_matrix_left = csr_matrix(
                    ([1.5, -0.5], ([0, 0], [0, 1])), shape=(1, n)
                )
                edges_sub_matrix_center = csr_matrix((n - 1, n))
                edges_sub_matrix_right = csr_matrix(
                    ([-0.5, 1.5], ([0, 0], [n - 2, n - 1])), shape=(1, n)
                )
                edges_sub_matrix = vstack(
                    [
                        edges_sub_matrix_left,
                        edges_sub_matrix_center,
                        edges_sub_matrix_right,
                    ]
                )

                # Generate full matrix from the submatrix
                # Convert to csr_matrix so that we can take the index (row-slicing),
                # which is not supported by the default kron format
                # Note that this makes column-slicing inefficient, but this should
                # not be an issue
                edges_matrix = csr_matrix(
                    kron(eye(second_dim_repeats), edges_sub_matrix)
                )

                # Matrix to extract the node values running from the first node
                # to the penultimate node in the primary dimension (D_1 in the
                # definiton of the harmonic mean)
                sub_matrix_D1 = hstack([eye(n - 1), csr_matrix((n - 1, 1))])
                matrix_D1 = csr_matrix(kron(eye(second_dim_repeats), sub_matrix_D1))
                D1 = pybamm.Matrix(matrix_D1) @ array

                # Matrix to extract the node values running from the second node
                # to the final node in the primary dimension  (D_2 in the
                # definiton of the harmonic mean)
                sub_matrix_D2 = hstack([csr_matrix((n - 1, 1)), eye(n - 1)])
                matrix_D2 = csr_matrix(kron(eye(second_dim_repeats), sub_matrix_D2))
                D2 = pybamm.Matrix(matrix_D2) @ array

                # Compute weight beta
                dx = submesh.d_edges
                sub_beta = (dx[:-1] / (dx[1:] + dx[:-1]))[:, np.newaxis]
                beta = pybamm.Array(np.kron(np.ones((second_dim_repeats, 1)), sub_beta))

                # Compute harmonic mean on internal edges
                # Note: add small number to denominator to regularise D_eff
                D_eff = D1 * D2 / (D2 * beta + D1 * (1 - beta) + 1e-16)

                # Matrix to pad zeros at the beginning and end of the array where
                # the exterior edge values will be added
                sub_matrix = vstack(
                    [csr_matrix((1, n - 1)), eye(n - 1), csr_matrix((1, n - 1))]
                )

                # Generate full matrix from the submatrix
                # Convert to csr_matrix so that we can take the index (row-slicing),
                # which is not supported by the default kron format
                # Note that this makes column-slicing inefficient, but this should
                # not be an issue
                matrix = csr_matrix(kron(eye(second_dim_repeats), sub_matrix))

                return (
                    pybamm.Matrix(edges_matrix) @ array + pybamm.Matrix(matrix) @ D_eff
                )

            elif shift_key == "edge to node":
                # Matrix to extract the edge values running from the first edge
                # to the penultimate edge in the primary dimension (D_1 in the
                # definiton of the harmonic mean)
                sub_matrix_D1 = hstack([eye(n), csr_matrix((n, 1))])
                matrix_D1 = csr_matrix(kron(eye(second_dim_repeats), sub_matrix_D1))
                D1 = pybamm.Matrix(matrix_D1) @ array

                # Matrix to extract the edge values running from the second edge
                # to the final edge in the primary dimension  (D_2 in the
                # definiton of the harmonic mean)
                sub_matrix_D2 = hstack([csr_matrix((n, 1)), eye(n)])
                matrix_D2 = csr_matrix(kron(eye(second_dim_repeats), sub_matrix_D2))
                D2 = pybamm.Matrix(matrix_D2) @ array

                # Compute weight beta
                dx0 = submesh.nodes[0] - submesh.edges[0]  # first edge to node
                dxN = submesh.edges[-1] - submesh.nodes[-1]  # last node to edge
                dx = np.concatenate(([dx0], submesh.d_nodes, [dxN]))
                sub_beta = (dx[:-1] / (dx[1:] + dx[:-1]))[:, np.newaxis]
                beta = pybamm.Array(np.kron(np.ones((second_dim_repeats, 1)), sub_beta))

                # Compute harmonic mean on nodes
                # Note: add small number to denominator to regularise D_eff
                D_eff = D1 * D2 / (D2 * beta + D1 * (1 - beta) + 1e-16)

                return D_eff

            else:
                raise ValueError("shift key '{}' not recognised".format(shift_key))

        # If discretised_symbol evaluates to number there is no need to average
        if discretised_symbol.evaluates_to_number():
            out = discretised_symbol
        elif method == "arithmetic":
            out = arithmetic_mean(discretised_symbol)
        elif method == "harmonic":
            out = harmonic_mean(discretised_symbol)
        else:
            raise ValueError("method '{}' not recognised".format(method))
        return out<|MERGE_RESOLUTION|>--- conflicted
+++ resolved
@@ -288,13 +288,16 @@
                 vector = vector[np.newaxis, :]
             elif vector_type == "column":
                 vector = vector[:, np.newaxis]
-<<<<<<< HEAD
 
             # repeat matrix for each node in secondary dimensions
             second_dim_repeats = self._get_auxiliary_domain_repeats(domains)
             # generate full matrix from the submatrix
             matrix = kron(eye(second_dim_repeats), vector)
         elif integration_dimension == "secondary":
+            if vector_type != "row":
+                raise NotImplementedError(
+                    "Integral in secondary vector only implemented in 'row' form"
+                )
             # Create appropriate submesh by combining submeshes in domain
             primary_submesh = self.mesh.combine_submeshes(*domains["primary"])
             secondary_submesh = self.mesh.combine_submeshes(*domains["secondary"])
@@ -309,38 +312,7 @@
                 n_primary_pts = primary_submesh.npts
             int_matrix = hstack([d_edge * eye(n_primary_pts) for d_edge in d_edges])
 
-            if vector_type != "row":
-                raise NotImplementedError(
-                    "Integral in secondary vector only implemented in 'row' form"
-                )
             # repeat matrix for each node in secondary dimensions
-=======
-
-            # repeat matrix for each node in secondary dimensions
-            second_dim_repeats = self._get_auxiliary_domain_repeats(domains)
-            # generate full matrix from the submatrix
-            matrix = kron(eye(second_dim_repeats), vector)
-        elif integration_dimension == "secondary":
-            if vector_type != "row":
-                raise NotImplementedError(
-                    "Integral in secondary vector only implemented in 'row' form"
-                )
-            # Create appropriate submesh by combining submeshes in domain
-            primary_submesh = self.mesh.combine_submeshes(*domains["primary"])
-            secondary_submesh = self.mesh.combine_submeshes(*domains["secondary"])
-
-            # Create matrix which integrates in the secondary dimension
-            d_edges = secondary_submesh.d_edges
-            # Different number of edges depending on whether child evaluates on edges
-            # in the primary dimensions
-            if child.evaluates_on_edges("primary"):
-                n_primary_pts = primary_submesh.npts + 1
-            else:
-                n_primary_pts = primary_submesh.npts
-            int_matrix = hstack([d_edge * eye(n_primary_pts) for d_edge in d_edges])
-
-            # repeat matrix for each node in secondary dimensions
->>>>>>> 00cbe194
             third_dim_repeats = self._get_auxiliary_domain_repeats(
                 domains, tertiary_only=True
             )
