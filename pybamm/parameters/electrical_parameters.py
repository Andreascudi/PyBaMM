#
# Standard electrical parameters
#
import pybamm
import numpy as np


<<<<<<< HEAD
# --------------------------------------------------------------------------------------
# Dimensional Parameters
I_typ = pybamm.Parameter("Typical current [A]")
Q = pybamm.Parameter("Cell capacity [A.h]")
C_rate = abs(I_typ / Q)
n_electrodes_parallel = pybamm.Parameter(
    "Number of electrodes connected in parallel to make a cell"
)
n_cells = pybamm.Parameter("Number of cells connected in series to make a battery")
i_typ = abs(I_typ / (n_electrodes_parallel * pybamm.geometric_parameters.A_cc))
voltage_low_cut_dimensional = pybamm.Parameter("Lower voltage cut-off [V]")
voltage_high_cut_dimensional = pybamm.Parameter("Upper voltage cut-off [V]")

# Current as a function of *dimensional* time. The below is overwritten in
# standard_parameters_lithium_ion.py and standard_parameters_lead_acid.py
# to use the correct timescale used for non-dimensionalisation. For a base model,
# the user may provide the typical timescale as a parameter.
timescale = pybamm.Parameter("Typical timescale [s]")
dimensional_current_with_time = pybamm.FunctionParameter(
    "Current function [A]", {"Time[s]": pybamm.t * timescale}
)
dimensional_current_density_with_time = dimensional_current_with_time / (
    n_electrodes_parallel * pybamm.geometric_parameters.A_cc
)

# Dimensionless current
current_with_time = (
    dimensional_current_with_time / I_typ * pybamm.Function(np.sign, I_typ)
)
=======
class ElectricalParameters:
    """
    Standard electrical parameters

    Layout:
        1. Dimensional Parameters
        2. Dimensionless Parameters
    """

    def __init__(self):

        # Get geometric parameters
        self.geo = pybamm.geometric_parameters

        # Set parameters
        self._set_dimensional_parameters()
        self._set_dimensionless_parameters()

    def _set_dimensional_parameters(self):
        "Defines the dimensional parameters"

        self.I_typ = pybamm.Parameter("Typical current [A]")
        self.Q = pybamm.Parameter("Cell capacity [A.h]")
        self.C_rate = pybamm.AbsoluteValue(self.I_typ / self.Q)
        self.n_electrodes_parallel = pybamm.Parameter(
            "Number of electrodes connected in parallel to make a cell"
        )
        self.n_cells = pybamm.Parameter(
            "Number of cells connected in series to make a battery"
        )
        self.i_typ = pybamm.Function(
            np.abs, self.I_typ / (self.n_electrodes_parallel * self.geo.A_cc)
        )
        self.voltage_low_cut_dimensional = pybamm.Parameter("Lower voltage cut-off [V]")
        self.voltage_high_cut_dimensional = pybamm.Parameter(
            "Upper voltage cut-off [V]"
        )

        # Current as a function of *dimensional* time. The below is overwritten in
        # lithium_ion_parameters.py and lead_acid_parameters.py to use the correct
        # timescale used for non-dimensionalisation. For a base model, the user may
        # provide the typical timescale as a parameter.
        self.timescale = pybamm.Parameter("Typical timescale [s]")
        self.dimensional_current_with_time = pybamm.FunctionParameter(
            "Current function [A]", {"Time[s]": pybamm.t * self.timescale}
        )
        self.dimensional_current_density_with_time = (
            self.dimensional_current_with_time
            / (self.n_electrodes_parallel * self.geo.A_cc)
        )

    def _set_dimensionless_parameters(self):
        "Defines the dimensionless parameters"

        self.current_with_time = (
            self.dimensional_current_with_time
            / self.I_typ
            * pybamm.Function(np.sign, self.I_typ)
        )


electrical_parameters = ElectricalParameters()
>>>>>>> 810ee793
<|MERGE_RESOLUTION|>--- conflicted
+++ resolved
@@ -5,37 +5,6 @@
 import numpy as np
 
 
-<<<<<<< HEAD
-# --------------------------------------------------------------------------------------
-# Dimensional Parameters
-I_typ = pybamm.Parameter("Typical current [A]")
-Q = pybamm.Parameter("Cell capacity [A.h]")
-C_rate = abs(I_typ / Q)
-n_electrodes_parallel = pybamm.Parameter(
-    "Number of electrodes connected in parallel to make a cell"
-)
-n_cells = pybamm.Parameter("Number of cells connected in series to make a battery")
-i_typ = abs(I_typ / (n_electrodes_parallel * pybamm.geometric_parameters.A_cc))
-voltage_low_cut_dimensional = pybamm.Parameter("Lower voltage cut-off [V]")
-voltage_high_cut_dimensional = pybamm.Parameter("Upper voltage cut-off [V]")
-
-# Current as a function of *dimensional* time. The below is overwritten in
-# standard_parameters_lithium_ion.py and standard_parameters_lead_acid.py
-# to use the correct timescale used for non-dimensionalisation. For a base model,
-# the user may provide the typical timescale as a parameter.
-timescale = pybamm.Parameter("Typical timescale [s]")
-dimensional_current_with_time = pybamm.FunctionParameter(
-    "Current function [A]", {"Time[s]": pybamm.t * timescale}
-)
-dimensional_current_density_with_time = dimensional_current_with_time / (
-    n_electrodes_parallel * pybamm.geometric_parameters.A_cc
-)
-
-# Dimensionless current
-current_with_time = (
-    dimensional_current_with_time / I_typ * pybamm.Function(np.sign, I_typ)
-)
-=======
 class ElectricalParameters:
     """
     Standard electrical parameters
@@ -97,5 +66,4 @@
         )
 
 
-electrical_parameters = ElectricalParameters()
->>>>>>> 810ee793
+electrical_parameters = ElectricalParameters()