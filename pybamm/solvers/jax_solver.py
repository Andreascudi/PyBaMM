#
# Solver class using Scipy's adaptive time stepper
#
import pybamm

import jax
from jax.experimental.ode import odeint
import jax.numpy as jnp
import numpy as onp


class JaxSolver(pybamm.BaseSolver):
    """
    Solve a discretised model using a JAX compiled solver.

    **Note**: this solver will not work with models that have
              termination events or are not converted to jax format

    Raises
    ------

    RuntimeError
        if model has any termination events

    RuntimeError
        if `model.convert_to_format != 'jax'`

    Parameters
    ----------
    method: str
        'RK45' (default) uses jax.experimental.odeint
        'BDF' uses custom jax_bdf_integrate (see jax_bdf_integrate.py for details)
    root_method: str, optional
        Method to use to calculate consistent initial conditions. By default this uses
        the newton chord method internal to the jax bdf solver, otherwise choose from
        the set of default options defined in docs for pybamm.BaseSolver
    rtol : float, optional
        The relative tolerance for the solver (default is 1e-6).
    atol : float, optional
        The absolute tolerance for the solver (default is 1e-6).
    extra_options : dict, optional
        Any options to pass to the solver.
        Please consult `JAX documentation
        <https://github.com/google/jax/blob/master/jax/experimental/ode.py>`_
        for details.
    """

    def __init__(
        self, method="RK45", root_method=None, rtol=1e-6, atol=1e-6, extra_options=None
    ):
        # note: bdf solver itself calculates consistent initial conditions so can set
        # root_method to none, allow user to override this behavior
        super().__init__(method, rtol, atol, root_method=root_method)
        method_options = ["RK45", "BDF"]
        if method not in method_options:
            raise ValueError("method must be one of {}".format(method_options))
        self.ode_solver = False
        if method == "RK45":
            self.ode_solver = True
        self.extra_options = extra_options or {}
        self.name = "JAX solver ({})".format(method)
        self._cached_solves = dict()

    def get_solve(self, model, t_eval):
        """
        Return a compiled JAX function that solves an ode model with input arguments.

        Parameters
        ----------
        model : :class:`pybamm.BaseModel`
            The model whose solution to calculate.
        t_eval : :class:`numpy.array`, size (k,)
            The times at which to compute the solution

        Returns
        -------
        function
            A function with signature `f(inputs)`, where inputs are a dict containing
            any input parameters to pass to the model when solving

        """
        if model not in self._cached_solves:
            if model not in self.models_set_up:
                raise RuntimeError(
                    "Model is not set up for solving, run" "`solver.solve(model)` first"
                )

            self._cached_solves[model] = self.create_solve(model, t_eval)

        return self._cached_solves[model]

    def create_solve(self, model, t_eval):
        """
        Return a compiled JAX function that solves an ode model with input arguments.

        Parameters
        ----------
        model : :class:`pybamm.BaseModel`
            The model whose solution to calculate.
        t_eval : :class:`numpy.array`, size (k,)
            The times at which to compute the solution

        Returns
        -------
        function
            A function with signature `f(inputs)`, where inputs are a dict containing
            any input parameters to pass to the model when solving

        """
        if model.convert_to_format != "jax":
            raise RuntimeError(
                "Model must be converted to JAX to use this solver"
                " (i.e. `model.convert_to_format = 'jax')"
            )

        if model.terminate_events_eval:
            raise RuntimeError(
                "Terminate events not supported for this solver."
                " Model has the following events:"
                " {}.\nYou can remove events using `model.events = []`."
                " It might be useful to first solve the model using a"
                " different solver to obtain the time of the event, then"
                " re-solve using no events and a fixed"
                " end-time".format(model.events)
            )

        # Initial conditions, make sure they are an 0D array
        y0 = jnp.array(model.y0).reshape(-1)
        mass = None
        if self.method == "BDF":
            mass = model.mass_matrix.entries.toarray()

        def rhs_ode(y, t, inputs):
            return (model.rhs_eval(t, y, inputs),)

        def rhs_dae(y, t, inputs):
            return jnp.concatenate(
                [model.rhs_eval(t, y, inputs), model.algebraic_eval(t, y, inputs)]
            )

        def solve_model_rk45(inputs):
            y = odeint(
                rhs_ode,
                y0,
                t_eval,
                inputs,
                rtol=self.rtol,
                atol=self.atol,
                **self.extra_options
            )
            return jnp.transpose(y)

        def solve_model_bdf(inputs):
            y = pybamm.jax_bdf_integrate(
                rhs_dae,
                y0,
                t_eval,
                inputs,
                rtol=self.rtol,
                atol=self.atol,
                mass=mass,
                **self.extra_options
            )
            return jnp.transpose(y)

        if self.method == "RK45":
            return jax.jit(solve_model_rk45)
        else:
            return jax.jit(solve_model_bdf)

    def _integrate(self, model, t_eval, inputs=None):
        """
        Solve a model defined by dydt with initial conditions y0.

        Parameters
        ----------
        model : :class:`pybamm.BaseModel`
            The model whose solution to calculate.
        t_eval : :class:`numpy.array`, size (k,)
            The times at which to compute the solution
        inputs : dict, optional
            Any input parameters to pass to the model when solving

        Returns
        -------
        object
            An object containing the times and values of the solution, as well as
            various diagnostic messages.

        """
        timer = pybamm.Timer()
        if model not in self._cached_solves:
            self._cached_solves[model] = self.create_solve(model, t_eval)

        y = self._cached_solves[model](inputs)
        integration_time = timer.time()

        # note - the actual solve is not done until this line!
        y = onp.array(y)

        termination = "final time"
        t_event = None
        y_event = onp.array(None)
<<<<<<< HEAD
        return pybamm.Solution(
            t_eval, y, t_event, y_event, termination, model=model, inputs=inputs
        )
=======
        sol = pybamm.Solution(t_eval, y, t_event, y_event, termination)
        sol.integration_time = integration_time
        return sol
>>>>>>> d3b1cca7
<|MERGE_RESOLUTION|>--- conflicted
+++ resolved
@@ -201,12 +201,8 @@
         termination = "final time"
         t_event = None
         y_event = onp.array(None)
-<<<<<<< HEAD
-        return pybamm.Solution(
-            t_eval, y, t_event, y_event, termination, model=model, inputs=inputs
+        sol = pybamm.Solution(
+            t_eval, y, t_event, y_event, termination, model=model, inputs=inputs_dict
         )
-=======
-        sol = pybamm.Solution(t_eval, y, t_event, y_event, termination)
         sol.integration_time = integration_time
-        return sol
->>>>>>> d3b1cca7
+        return sol