#
# Dummy solver class, for empty models
#
import pybamm
import numpy as np


class DummySolver(pybamm.BaseSolver):
    """Dummy solver class for empty models. """

    def __init__(self):
        super().__init__()
        self.name = "Dummy solver"

    def _integrate(self, model, t_eval, inputs=None):
        """
        Solve an empty model.

        Parameters
        ----------
        model : :class:`pybamm.BaseModel`
            The model whose solution to calculate.
        t_eval : :class:`numpy.array`, size (k,)
            The times at which to compute the solution
        inputs : dict, optional
            Any input parameters to pass to the model when solving

        Returns
        -------
        object
            An object containing the times and values of the solution, as well as
            various diagnostic messages.

        """
        y_sol = np.zeros((1, t_eval.size))
<<<<<<< HEAD
        return pybamm.Solution(
            t_eval, y_sol, termination="final time", model=model, inputs=inputs
        )
=======
        sol = pybamm.Solution(t_eval, y_sol, termination="final time")
        sol.integration_time = 0
        return sol
>>>>>>> d3b1cca7
<|MERGE_RESOLUTION|>--- conflicted
+++ resolved
@@ -33,12 +33,8 @@
 
         """
         y_sol = np.zeros((1, t_eval.size))
-<<<<<<< HEAD
-        return pybamm.Solution(
-            t_eval, y_sol, termination="final time", model=model, inputs=inputs
+        sol = pybamm.Solution(
+            t_eval, y_sol, termination="final time", model=model, inputs=inputs_dict
         )
-=======
-        sol = pybamm.Solution(t_eval, y_sol, termination="final time")
         sol.integration_time = 0
-        return sol
->>>>>>> d3b1cca7
+        return sol