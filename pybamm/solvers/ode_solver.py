#
# Base solver class
#
from __future__ import absolute_import, division
from __future__ import print_function, unicode_literals


import pybamm


class OdeSolver(pybamm.BaseSolver):
    """Solve a discretised model.

    Parameters
    ----------
    tolerance : float, optional
        The tolerance for the solver (default is 1e-8).
    """

    def __init__(self, tol=1e-8):
        super().__init__(tol)

    def solve(self, model, t_eval):
        """Calculate the solution of the model at specified times.

        Parameters
        ----------
        model : :class:`pybamm.BaseModel` (or subclass)
            The model whose solution to calculate. Must have attributes rhs and
            initial_conditions
        t_eval : numeric type
            The times at which to compute the solution

        """

        def dydt(t, y):
            return model.concatenated_rhs.evaluate(t, y)

        events = [lambda t, y: event.evaluate(t, y) for event in model.events]

        y0 = model.concatenated_initial_conditions

        self.t, self.y = self.integrate(dydt, y0, t_eval, events=events)

<<<<<<< HEAD
    def integrate(self, derivs, y0, t_eval, jacobian=None, events=None):
=======
    def integrate(self, derivs, y0, t_eval, events=None, mass_matrix=None):
>>>>>>> 3f367f42
        """
        Solve a model defined by dydt with initial conditions y0.

        Parameters
        ----------
        derivs : method
            A function that takes in t and y and returns the time-derivative dydt
        y0 : numeric type
            The initial conditions
        t_eval : numeric type
            The times at which to compute the solution
        jacobian : method, optional
            A function that takes in t and y and returns the Jacobian
        events : method, optional
            A function that takes in t and y and returns conditions for the solver to
            stop
        mass_matrix : :class:`pybamm.Matrix`
            The (sparse) mass matrix for the chosen spatial method.
        """
        raise NotImplementedError<|MERGE_RESOLUTION|>--- conflicted
+++ resolved
@@ -42,11 +42,7 @@
 
         self.t, self.y = self.integrate(dydt, y0, t_eval, events=events)
 
-<<<<<<< HEAD
-    def integrate(self, derivs, y0, t_eval, jacobian=None, events=None):
-=======
     def integrate(self, derivs, y0, t_eval, events=None, mass_matrix=None):
->>>>>>> 3f367f42
         """
         Solve a model defined by dydt with initial conditions y0.
 
