#
# Class for a single particle with Fickian diffusion
#
import pybamm

from .base_fickian_particle import BaseModel


class SingleParticle(BaseModel):
    """Base class for molar conservation in a single x-averaged particle which employs
    Fick's law.

    Parameters
    ----------
    param : parameter class
        The parameters to use for this submodel
    domain : str
        The domain of the model either 'Negative' or 'Positive'


    **Extends:** :class:`pybamm.particle.fickian.BaseModel`
    """

    def __init__(self, param, domain):
        super().__init__(param, domain)

    def get_fundamental_variables(self):
        if self.domain == "Negative":
            c_s_xav = pybamm.standard_variables.c_s_n_xav
            c_s = pybamm.SecondaryBroadcast(
                pybamm.PrimaryBroadcast(c_s_xav, ["negative electrode"]),
                "current collector",
            )

        elif self.domain == "Positive":
            c_s_xav = pybamm.standard_variables.c_s_p_xav
            c_s = pybamm.SecondaryBroadcast(
                pybamm.PrimaryBroadcast(c_s_xav, ["positive electrode"]),
                "current collector",
            )

<<<<<<< HEAD
        N_s_xav = self._flux_law(c_s_xav)
        N_s = pybamm.SecondaryBroadcast(
            pybamm.PrimaryBroadcast(N_s_xav, [self._domain.lower() + " electrode"]),
            "current collector",
=======
        variables = self._get_standard_concentration_variables(c_s, c_s_xav)

        return variables

    def get_coupled_variables(self, variables):

        c_s_xav = variables[
            "X-average " + self.domain.lower() + " particle concentration"
        ]
        T_k_av = variables["Average " + self.domain.lower() + " electrode temperature"]

        N_s_xav = self._flux_law(c_s_xav, T_k_av)
        N_s = pybamm.Broadcast(
            N_s_xav, [self._domain.lower() + " electrode"], broadcast_type="primary"
>>>>>>> edf2c696
        )

        variables.update(self._get_standard_flux_variables(N_s, N_s_xav))

        return variables

    def _unpack(self, variables):
        c_s_xav = variables[
            "X-average " + self.domain.lower() + " particle concentration"
        ]
        N_s_xav = variables["X-average " + self.domain.lower() + " particle flux"]
        j_av = variables[
            "Average " + self.domain.lower() + " electrode interfacial current density"
        ]

        return c_s_xav, N_s_xav, j_av<|MERGE_RESOLUTION|>--- conflicted
+++ resolved
@@ -39,12 +39,6 @@
                 "current collector",
             )
 
-<<<<<<< HEAD
-        N_s_xav = self._flux_law(c_s_xav)
-        N_s = pybamm.SecondaryBroadcast(
-            pybamm.PrimaryBroadcast(N_s_xav, [self._domain.lower() + " electrode"]),
-            "current collector",
-=======
         variables = self._get_standard_concentration_variables(c_s, c_s_xav)
 
         return variables
@@ -57,9 +51,11 @@
         T_k_av = variables["Average " + self.domain.lower() + " electrode temperature"]
 
         N_s_xav = self._flux_law(c_s_xav, T_k_av)
-        N_s = pybamm.Broadcast(
-            N_s_xav, [self._domain.lower() + " electrode"], broadcast_type="primary"
->>>>>>> edf2c696
+        N_s = pybamm.SecondaryBroadcast(
+            pybamm.PrimaryBroadcast(
+                N_s_xav, [self._domain.lower() + " electrode"], broadcast_type="primary"
+            ),
+            "current collector",
         )
 
         variables.update(self._get_standard_flux_variables(N_s, N_s_xav))
