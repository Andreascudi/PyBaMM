#
# Equation classes for the electrolyte current
#
from __future__ import absolute_import, division
from __future__ import print_function, unicode_literals
import pybamm

import numpy as np


class ElectrolyteCurrentBaseModel(pybamm.SubModel):
    """
    Base model for the potential and current in the electrolyte

    Parameters
    ----------
    set_of_parameters : parameter class
        The parameters to use for this submodel

    *Extends:* :class:`pybamm.SubModel`
    """

    def __init__(self, set_of_parameters):
        super().__init__(set_of_parameters)

<<<<<<< HEAD
=======
    def get_variables(self, phi_e, i_e, eta_e_av):
        """
        Calculate dimensionless and dimensional variables for the electrolyte current
        submodel

        Parameters
        ----------
        phi_e :class:`pybamm.Concatenation`
            The electrolyte potential
        i_e :class:`pybamm.Concatenation`
            The electrolyte current density
        delta_phi_e_av: :class:`pybamm.Symbol`
            Average Ohmic losses in the electrolyte
        eta_e_av: :class:`Pybamm.Symbol`
            Average electrolyte overpotential

        Returns
        -------
        dict
            Dictionary {string: :class:`pybamm.Symbol`} of relevant variables
        """
        param = self.set_of_parameters
        pot_scale = param.potential_scale

        phi_e_n, phi_e_s, phi_e_p = phi_e.orphans

        # Set dimensionless and dimensional variables
        return {
            "Negative electrolyte potential": phi_e_n,
            "Separator electrolyte potential": phi_e_s,
            "Positive electrolyte potential": phi_e_p,
            "Electrolyte potential": phi_e,
            "Electrolyte current density": i_e,
            "Average electrolyte overpotential": eta_e_av,
            "Negative electrolyte potential [V]": -param.U_n_ref + pot_scale * phi_e_n,
            "Separator electrolyte potential [V]": -param.U_n_ref + pot_scale * phi_e_s,
            "Positive electrolyte potential [V]": -param.U_n_ref + pot_scale * phi_e_p,
            "Electrolyte potential [V]": -param.U_n_ref + pot_scale * phi_e,
            "Electrolyte current density [A m-2]": param.i_typ * i_e,
            "Average electrolyte overpotential [V]": pot_scale * eta_e_av,
        }

    def get_split_electrolyte_overpotential(self, eta_c_av, delta_phi_e_av):
        param = self.set_of_parameters
        pot_scale = param.potential_scale

        return {
            "Average concentration overpotential": eta_c_av,
            "Average electrolyte ohmic losses": delta_phi_e_av,
            "Average concentration overpotential [V]": pot_scale * eta_c_av,
            "Average electrolyte ohmic losses [V]": pot_scale * delta_phi_e_av,
        }


class MacInnesStefanMaxwell(ElectrolyteCurrentBaseModel):
    """MacInnes equation for the current in the electrolyte, derived from the
    Stefan-Maxwell equations.

    Parameters
    ----------
    set_of_parameters : parameter class
        The parameters to use for this submodel

    *Extends:* :class:`ElectrolyteCurrentBaseModel`
    """

    def __init__(self, set_of_parameters):
        super().__init__(set_of_parameters)

    def set_algebraic_system(self, phi_e, c_e, reactions, epsilon=None):
        """
        PDE system for current in the electrolyte, derived from the Stefan-Maxwell
        equations.

        Parameters
        ----------
        phi_e : :class:`pybamm.Concatenation`
            The eletrolyte potential variable
        c_e : :class:`pybamm.Concatenation`
            The eletrolyte concentration variable
        reactions : dict
            Dictionary of reaction variables
        epsilon : :class:`pybamm.Symbol`, optional
            Porosity. Default is None, in which case param.epsilon is used.
        """
        # Load parameters and spatial variables
        param = self.set_of_parameters

        # Unpack variables
        j_n = reactions["main"]["neg"]["aj"]
        j_p = reactions["main"]["pos"]["aj"]
        j = pybamm.Concatenation(j_n, pybamm.Broadcast(0, ["separator"]), j_p)

        # if porosity is not provided, use the input parameter
        if epsilon is None:
            epsilon = param.epsilon

        # functions
        i_e = (
            param.kappa_e(c_e) * (epsilon ** param.b) * param.gamma_e / param.C_e
        ) * (param.chi(c_e) * pybamm.grad(c_e) / c_e - pybamm.grad(phi_e))

        # Equations (algebraic only)
        self.algebraic = {phi_e: pybamm.div(i_e) - j}
        self.boundary_conditions = {i_e: {"left": 0, "right": 0}}
        self.initial_conditions = {phi_e: -param.U_n(param.c_n_init)}
        # no differential equations
        self.rhs = {}

        # Variables
        # average electrolyte overpotential (ohmic + concentration overpotential)
        phi_e_n, phi_e_s, phi_e_p = phi_e.orphans
        phi_e_n_av = pybamm.average(phi_e_n)
        phi_e_p_av = pybamm.average(phi_e_p)
        eta_e_av = phi_e_p_av - phi_e_n_av

        self.variables = self.get_variables(phi_e, i_e, eta_e_av)

        # Set default solver to DAE
        self.default_solver = pybamm.ScikitsDaeSolver()

>>>>>>> c27098a0
    def get_explicit_leading_order(self, ocp_n, eta_r_n):
        """
        Provides explicit leading order solution to the electrolyte current conservation
        equation where the constitutive equation is taken to be of Stefan-Maxwell form.

        Parameters
        ----------
        ocp_n : :class:`pybamm.Symbol`
            Open-circuit potential in the negative electrode
        eta_r_n : :class:`pybamm.Symbol`
            Reaction overpotential in the negative electrode

        Returns
        -------
        dict
            Dictionary {string: :class:`pybamm.Symbol`} of relevant variables
        """
        # import parameters and spatial variables
        param = self.set_of_parameters
        l_n = param.l_n
        l_p = param.l_p
        x_n = pybamm.standard_spatial_vars.x_n
        x_p = pybamm.standard_spatial_vars.x_p

        # define current
        i_cell = param.current_with_time

        # electrolye potential
        phi_e_const = -ocp_n - eta_r_n
        phi_e_n = pybamm.Broadcast(phi_e_const, ["negative electrode"])
        phi_e_s = pybamm.Broadcast(phi_e_const, ["separator"])
        phi_e_p = pybamm.Broadcast(phi_e_const, ["positive electrode"])
        phi_e = pybamm.Concatenation(phi_e_n, phi_e_s, phi_e_p)

        # electrolyte current
        i_e_n = i_cell * x_n / l_n
        i_e_s = pybamm.Broadcast(i_cell, ["separator"])
        i_e_p = i_cell * (1 - x_p) / l_p
        i_e = pybamm.Concatenation(i_e_n, i_e_s, i_e_p)

        # electrolyte ohmic losses
        delta_phi_e_av = pybamm.Scalar(0)
        # concentration overpotential
        eta_c_av = pybamm.Scalar(0)
        # electrolyte overpotential
        eta_e_av = eta_c_av + delta_phi_e_av

        variables = self.get_variables(phi_e, i_e, eta_e_av)
        additional_vars = self.get_split_electrolyte_overpotential(
            eta_c_av, delta_phi_e_av
        )
        variables.update(additional_vars)

        return variables

    def get_explicit_combined(
        self, ocp_n, eta_r_n, c_e, phi_s_n, epsilon=None, c_e_0=None
    ):
        """
        Provides and explicit combined leading and first order solution to the
        electrolyte current conservation equation where the constitutive equation is
        taken to be of Stefan-Maxwell form. Note that the returned current density is
        only the leading order approximation.

        Parameters
        ----------
        ocp_n : :class:`pybamm.Symbol`
            Open-circuit potential in the negative electrode
        eta_r_n : :class:`pybamm.Symbol`
            Reaction overpotential in the negative electrode
        c_e : :class:`pybamm.Concatenation`
            The electrolyte concentration variable
        phi_s_n : :class:`pybamm.Symbol`
            The negative electrode potential
        epsilon : :class:`pybamm.Symbol`, optional
            Porosity. Default is None, in which case param.epsilon is used.
        c_e : :class:`pybamm.Concatenation`
            Leading-order concentration

        Returns
        -------
        dict
            Dictionary {string: :class:`pybamm.Symbol`} of relevant variables
        """
        # import parameters and spatial variables
        param = self.set_of_parameters
        l_n = param.l_n
        l_p = param.l_p
        i_cell = param.current_with_time
        x_n = pybamm.standard_spatial_vars.x_n
        x_s = pybamm.standard_spatial_vars.x_s
        x_p = pybamm.standard_spatial_vars.x_p

        # extract c_e components
        c_e_n, c_e_s, c_e_p = c_e.orphans

        # if porosity is not provided, use the input parameter
        if epsilon is None:
            epsilon = param.epsilon
        if c_e_0 is None:
            c_e_0 = pybamm.Scalar(1)
        eps_n, eps_s, eps_p = [e.orphans[0] for e in epsilon.orphans]

        # bulk conductivities (leading order)
        kappa_n = param.kappa_e(c_e_0) * eps_n ** param.b
        kappa_s = param.kappa_e(c_e_0) * eps_s ** param.b
        kappa_p = param.kappa_e(c_e_0) * eps_p ** param.b

        # get electrode averaged values
        ocp_n_av = pybamm.average(ocp_n)
        eta_r_n_av = pybamm.average(eta_r_n)
        phi_s_n_av = pybamm.average(phi_s_n)

        # electrolyte current (leading-order approximation)
        i_e_n = i_cell * x_n / l_n
        i_e_s = pybamm.Broadcast(i_cell, ["separator"])
        i_e_p = i_cell * (1 - x_p) / l_p
        i_e = pybamm.Concatenation(i_e_n, i_e_s, i_e_p)

        # electrolyte potential (combined leading and first order)
        phi_e_const = (
            -ocp_n_av
            - eta_r_n_av
            + phi_s_n_av
            - 2
            * (1 - param.t_plus)
            * pybamm.average(pybamm.Function(np.log, c_e_n / c_e_0))
            - i_cell
            * param.C_e
            * l_n
            / param.gamma_e
            * (1 / (3 * kappa_n) - 1 / kappa_s)
        )

        phi_e_n = (
            phi_e_const
            + 2 * (1 - param.t_plus) * pybamm.Function(np.log, c_e_n / c_e_0)
            - (i_cell * param.C_e / param.gamma_e)
            * ((x_n ** 2 - l_n ** 2) / (2 * kappa_n * l_n) + l_n / kappa_s)
        )

        phi_e_s = (
            phi_e_const
            + 2 * (1 - param.t_plus) * pybamm.Function(np.log, c_e_s / c_e_0)
            - (i_cell * param.C_e / param.gamma_e) * (x_s / kappa_s)
        )

        phi_e_p = (
            phi_e_const
            + 2 * (1 - param.t_plus) * pybamm.Function(np.log, c_e_p / c_e_0)
            - (i_cell * param.C_e / param.gamma_e)
            * (
                (x_p * (2 - x_p) + l_p ** 2 - 1) / (2 * kappa_p * l_p)
                + (1 - l_p) / kappa_s
            )
        )

        phi_e = pybamm.Concatenation(phi_e_n, phi_e_s, phi_e_p)

        "Ohmic losses and overpotentials"
        # average electrolyte ohmic losses
        delta_phi_e_av = -(param.C_e * i_cell / param.gamma_e) * (
            param.l_n / (3 * kappa_n)
            + param.l_s / (kappa_s)
            + param.l_p / (3 * kappa_p)
        )

        # concentration overpotential (combined leading and first order)
        eta_c_av = (
            2
            * (1 - param.t_plus)
            * (
                pybamm.average(pybamm.Function(np.log, c_e_p / c_e_0))
                - pybamm.average(pybamm.Function(np.log, c_e_n / c_e_0))
            )
        )

        # electrolyte overpotential
        eta_e_av = eta_c_av + delta_phi_e_av

<<<<<<< HEAD
        # Variables
        return self.get_variables(phi_e, i_e, eta_c_av, delta_phi_e_av, eta_e_av)

    def get_variables(self, phi_e, i_e, eta_c_av, delta_phi_e_av, eta_e_av):
        """
        Calculate dimensionless and dimensional variables for the electrolyte current
        submodel

        Parameters
        ----------
        phi_e :class:`pybamm.Concatenation`
            The electrolyte potential
        i_e :class:`pybamm.Concatenation`
            The electrolyte current density
        delta_phi_e_av: :class:`pybamm.Symbol`
            Average Ohmic losses in the electrolyte
        eta_e_av: :class:`Pybamm.Symbol`
            Average electrolyte overpotential

        Returns
        -------
        dict
            Dictionary {string: :class:`pybamm.Symbol`} of relevant variables
        """
        param = self.set_of_parameters
        pot_scale = param.potential_scale

        phi_e_n, phi_e_s, phi_e_p = phi_e.orphans

        # Set dimensionless and dimensional variables
        return {
            "Negative electrolyte potential": phi_e_n,
            "Separator electrolyte potential": phi_e_p,
            "Positive electrolyte potential": phi_e_p,
            "Electrolyte potential": phi_e,
            "Electrolyte current density": i_e,
            "Average concentration overpotential": eta_c_av,
            "Average electrolyte ohmic losses": delta_phi_e_av,
            "Average electrolyte overpotential": eta_e_av,
            "Negative electrolyte potential [V]": -param.U_n_ref + pot_scale * phi_e_n,
            "Separator electrolyte potential [V]": -param.U_n_ref + pot_scale * phi_e_p,
            "Positive electrolyte potential [V]": -param.U_n_ref + pot_scale * phi_e_p,
            "Electrolyte potential [V]": -param.U_n_ref + pot_scale * phi_e,
            "Electrolyte current density [A m-2]": param.i_typ * i_e,
            "Average concentration overpotential [V]": pot_scale * eta_c_av,
            "Average electrolyte ohmic losses [V]": pot_scale * delta_phi_e_av,
            "Average electrolyte overpotential [V]": pot_scale * eta_e_av,
        }


class MacInnesStefanMaxwell(ElectrolyteCurrentBaseModel):
    """MacInnes equation for the current in the electrolyte, derived from the
    Stefan-Maxwell equations.

    Parameters
    ----------
    set_of_parameters : parameter class
        The parameters to use for this submodel

    *Extends:* :class:`ElectrolyteCurrentBaseModel`
    """

    def __init__(self, set_of_parameters):
        super().__init__(set_of_parameters)

    def set_algebraic_system(self, phi_e, c_e, reactions, epsilon=None):
        """
        PDE system for current in the electrolyte, derived from the Stefan-Maxwell
        equations.

        Parameters
        ----------
        phi_e : :class:`pybamm.Concatenation`
            The eletrolyte potential variable
        c_e : :class:`pybamm.Concatenation`
            The eletrolyte concentration variable
        reactions : dict
            Dictionary of reaction variables
        epsilon : :class:`pybamm.Symbol`, optional
            Porosity. Default is None, in which case param.epsilon is used.
        """
        # Load parameters and spatial variables
        param = self.set_of_parameters

        # Unpack variables
        j_n = reactions["main"]["neg"]["aj"]
        j_p = reactions["main"]["pos"]["aj"]
        j = pybamm.Concatenation(j_n, pybamm.Broadcast(0, ["separator"]), j_p)

        # if porosity is not provided, use the input parameter
        if epsilon is None:
            epsilon = param.epsilon

        # functions
        i_e = (
            param.kappa_e(c_e) * (epsilon ** param.b) * param.gamma_e / param.C_e
        ) * (param.chi(c_e) * pybamm.grad(c_e) / c_e - pybamm.grad(phi_e))

        # Equations (algebraic only)
        self.algebraic = {phi_e: pybamm.div(i_e) - j}
        self.boundary_conditions = {i_e: {"left": 0, "right": 0}}
        self.initial_conditions = {phi_e: -param.U_n(param.c_n_init)}
        # no differential equations
        self.rhs = {}

        # Variables
        # eta_c_av and delta_phi_e_av not defined?
        eta_c_av = pybamm.Scalar(0)
        delta_phi_e_av = pybamm.Scalar(0)

        # average elecrolyte overpotential (ohmic + concentration overpotential)
        phi_e_n, phi_e_s, phi_e_p = phi_e.orphans
        phi_e_n_av = pybamm.average(phi_e_n)
        phi_e_p_av = pybamm.average(phi_e_p)
        eta_e_av = phi_e_p_av - phi_e_n_av

        self.variables = self.get_variables(
            phi_e, i_e, eta_c_av, delta_phi_e_av, eta_e_av
        )

        # Set default solver to DAE
        self.default_solver = pybamm.ScikitsDaeSolver()


class MacInnesCapacitance(ElectrolyteCurrentBaseModel):
    """MacInnes equation for the current in the electrolyte, derived from the
    Stefan-Maxwell equations, with capacitance effects included. The MacInnes equation
    is rearranged to account for both solid and electrolyte potentials

    Parameters
    ----------
    set_of_parameters : parameter class
        The parameters to use for this submodel
    use_capacitance : bool
        Whether to use capacitance in the model or not. If True (default), solve
        ODEs for delta_phi. If False, solve algebraic equations for delta_phi

    *Extends:* :class:`ElectrolyteCurrentBaseModel`
    """

    def __init__(self, set_of_parameters, use_capacitance=True):
        super().__init__(set_of_parameters)
        self.use_capacitance = use_capacitance
        # Different solver depending on whether we solve ODEs or DAEs
        if use_capacitance:
            self.default_solver = pybamm.ScikitsOdeSolver()
        else:
            self.default_solver = pybamm.ScikitsDaeSolver()

    def set_full_system(self, delta_phi, c_e, reactions, eps=None):
        param = self.set_of_parameters
        i_cell = param.current_with_time

        if delta_phi.domain == ["negative electrode"]:
            if eps is None:
                eps = param.epsilon_n
            j = reactions["main"]["neg"]["aj"]

            i_e = (
                param.kappa_e(c_e) * (eps ** param.b) / param.C_e / param.gamma_e
            ) * (param.chi(c_e) * pybamm.grad(c_e) / c_e + pybamm.grad(delta_phi))
            if self.use_capacitance:
                self.rhs = {delta_phi: 1 / param.C_dl_n * (pybamm.div(i_e) - j)}
            else:
                self.algebraic = {delta_phi: pybamm.div(i_e) - j}
            self.boundary_conditions = {i_e: {"left": 0, "right": i_cell}}
            self.initial_conditions = {delta_phi: param.U_n(param.c_n_init)}
            self.variables = {
                "Negative electrode potential difference": delta_phi,
                "Negative electrolyte current density": i_e,
            }
        elif delta_phi.domain == ["positive electrode"]:
            if eps is None:
                eps = param.epsilon_p
            j = reactions["main"]["pos"]["aj"]

            i_e = (
                param.kappa_e(c_e) * (eps ** param.b) / param.C_e / param.gamma_e
            ) * (param.chi(c_e) * pybamm.grad(c_e) / c_e + pybamm.grad(delta_phi))
            if self.use_capacitance:
                self.rhs = {delta_phi: 1 / param.C_dl_p * (pybamm.div(i_e) - j)}
            else:
                self.algebraic = {delta_phi: pybamm.div(i_e) - j}
            self.boundary_conditions = {i_e: {"left": i_cell, "right": 0}}
            self.initial_conditions = {delta_phi: param.U_p(param.c_p_init)}
            self.variables = {
                "Positive electrode potential difference": delta_phi,
                "Positive electrolyte current density": i_e,
            }
        else:
            raise pybamm.DomainError(
                "domain '{}' not recognised".format(delta_phi.domain)
            )

    def set_leading_order_system(self, delta_phi, reactions, domain):
        param = self.set_of_parameters
        i_cell = param.current_with_time

        # ode model only
        self.algebraic = {}

        if domain == ["negative electrode"]:
            x_n = pybamm.standard_spatial_vars.x_n
            i_e = i_cell * x_n / param.l_n
            j = reactions["main"]["neg"]["aj"]

            if self.use_capacitance:
                self.rhs = {delta_phi: 1 / param.C_dl_n * (i_cell / param.l_n - j)}
            else:
                self.algebraic = {delta_phi: i_cell / param.l_n - j}
            self.initial_conditions = {delta_phi: param.U_n(param.c_n_init)}
            self.variables = {
                "Negative electrode potential difference": delta_phi,
                "Negative electrolyte current density": i_e,
            }
        elif domain == ["positive electrode"]:
            x_p = pybamm.standard_spatial_vars.x_p
            i_e = i_cell * (1 - x_p) / param.l_p
            j = reactions["main"]["pos"]["aj"]

            if self.use_capacitance:
                self.rhs = {delta_phi: 1 / param.C_dl_p * (-i_cell / param.l_p - j)}
            else:
                self.algebraic = {delta_phi: -i_cell / param.l_p - j}
            self.initial_conditions = {delta_phi: param.U_p(param.c_p_init)}
            self.variables = {
                "Positive electrode potential difference": delta_phi,
                "Positive electrolyte current density": i_e,
            }
        else:
            raise pybamm.DomainError("domain '{}' not recognised".format(domain))

    def get_post_processed(self, delta_phi_n, delta_phi_p, i_e_n, i_e_p, c_e, eps=None):
        """
        Calculate dimensionless and dimensional variables for the capacitance submodel

        Parameters
        ----------
        variables : dict
            Dictionary of {string: :class:`pybamm.Symbol`}, which can be read to find
            already-calculated variables

        Returns
        -------
        dict
            Dictionary {string: :class:`pybamm.Symbol`} of relevant variables
        """
        # import parameters and spatial variables
        param = self.set_of_parameters
        i_cell = param.current_with_time
        x_n = pybamm.standard_spatial_vars.x_n
        x_s = pybamm.standard_spatial_vars.x_s
        x_p = pybamm.standard_spatial_vars.x_p

        # Combine currents
        i_e_s = pybamm.Broadcast(i_cell, ["separator"])
        i_e = pybamm.Concatenation(i_e_n, i_e_s, i_e_p)

        c_e_n, c_e_s, c_e_p = c_e.orphans
        if eps is None:
            eps = param.epsilon
        eps_n, eps_s, eps_p = eps.orphans

        # Compute potentials
        phi_e_children = [None] * 3
        for i, (c_e, eps, i_e, x) in enumerate(
            [
                (c_e_n, eps_n, i_e_n, x_n),
                (c_e_s, eps_s, i_e_s, x_s),
                (c_e_p, eps_p, i_e_p, x_p),
            ]
        ):
            chi_e = param.chi(c_e)
            kappa_eff = param.kappa_e(c_e) * (eps ** param.b)
            d_phi_e__d_x = chi_e / c_e * pybamm.grad(c_e) - param.C_e * i_e / kappa_eff
            phi_e_children[i] = pybamm.IndefiniteIntegral(d_phi_e__d_x, x)

        # Adjust for boundary conditions and continuity
        phi_e_n, phi_e_s, phi_e_p = phi_e_children
        phi_e_n = phi_e_n + pybamm.boundary_value(-delta_phi_n - phi_e_n, "left")
        phi_e_s = (
            phi_e_s
            - pybamm.boundary_value(phi_e_s, "left")
            + pybamm.boundary_value(phi_e_n, "right")
        )
        phi_e_p = (
            phi_e_p
            - pybamm.boundary_value(phi_e_p, "left")
            + pybamm.boundary_value(phi_e_s, "right")
        )

        # Concatenate
        phi_e = pybamm.Concatenation(phi_e_n, phi_e_s, phi_e_p)

        # Other variables
        # eta_c_av and delta_phi_e_av not defined?
        eta_c_av = pybamm.Scalar(0)
        delta_phi_e_av = pybamm.Scalar(0)

        # average elecrolyte overpotential (ohmic + concentration overpotential)
        phi_e_n_av = pybamm.average(phi_e_n)
        phi_e_p_av = pybamm.average(phi_e_p)
        eta_e_av = phi_e_p_av - phi_e_n_av

        return self.get_variables(phi_e, i_e, eta_c_av, delta_phi_e_av, eta_e_av)
=======
        # get variables
        variables = self.get_variables(phi_e, i_e, eta_e_av)
        additional_vars = self.get_split_electrolyte_overpotential(
            eta_c_av, delta_phi_e_av
        )

        variables.update(additional_vars)

        return variables
>>>>>>> c27098a0
<|MERGE_RESOLUTION|>--- conflicted
+++ resolved
@@ -23,8 +23,196 @@
     def __init__(self, set_of_parameters):
         super().__init__(set_of_parameters)
 
-<<<<<<< HEAD
-=======
+    def get_explicit_leading_order(self, ocp_n, eta_r_n):
+        """
+        Provides explicit leading order solution to the electrolyte current conservation
+        equation where the constitutive equation is taken to be of Stefan-Maxwell form.
+
+        Parameters
+        ----------
+        ocp_n : :class:`pybamm.Symbol`
+            Open-circuit potential in the negative electrode
+        eta_r_n : :class:`pybamm.Symbol`
+            Reaction overpotential in the negative electrode
+
+        Returns
+        -------
+        dict
+            Dictionary {string: :class:`pybamm.Symbol`} of relevant variables
+        """
+        # import parameters and spatial variables
+        param = self.set_of_parameters
+        l_n = param.l_n
+        l_p = param.l_p
+        x_n = pybamm.standard_spatial_vars.x_n
+        x_p = pybamm.standard_spatial_vars.x_p
+
+        # define current
+        i_cell = param.current_with_time
+
+        # electrolye potential
+        phi_e_const = -ocp_n - eta_r_n
+        phi_e_n = pybamm.Broadcast(phi_e_const, ["negative electrode"])
+        phi_e_s = pybamm.Broadcast(phi_e_const, ["separator"])
+        phi_e_p = pybamm.Broadcast(phi_e_const, ["positive electrode"])
+        phi_e = pybamm.Concatenation(phi_e_n, phi_e_s, phi_e_p)
+
+        # electrolyte current
+        i_e_n = i_cell * x_n / l_n
+        i_e_s = pybamm.Broadcast(i_cell, ["separator"])
+        i_e_p = i_cell * (1 - x_p) / l_p
+        i_e = pybamm.Concatenation(i_e_n, i_e_s, i_e_p)
+
+        # electrolyte ohmic losses
+        delta_phi_e_av = pybamm.Scalar(0)
+        # concentration overpotential
+        eta_c_av = pybamm.Scalar(0)
+        # electrolyte overpotential
+        eta_e_av = eta_c_av + delta_phi_e_av
+
+        variables = self.get_variables(phi_e, i_e, eta_e_av)
+        additional_vars = self.get_split_electrolyte_overpotential(
+            eta_c_av, delta_phi_e_av
+        )
+        variables.update(additional_vars)
+
+        return variables
+
+    def get_explicit_combined(
+        self, ocp_n, eta_r_n, c_e, phi_s_n, epsilon=None, c_e_0=None
+    ):
+        """
+        Provides and explicit combined leading and first order solution to the
+        electrolyte current conservation equation where the constitutive equation is
+        taken to be of Stefan-Maxwell form. Note that the returned current density is
+        only the leading order approximation.
+
+        Parameters
+        ----------
+        ocp_n : :class:`pybamm.Symbol`
+            Open-circuit potential in the negative electrode
+        eta_r_n : :class:`pybamm.Symbol`
+            Reaction overpotential in the negative electrode
+        c_e : :class:`pybamm.Concatenation`
+            The electrolyte concentration variable
+        phi_s_n : :class:`pybamm.Symbol`
+            The negative electrode potential
+        epsilon : :class:`pybamm.Symbol`, optional
+            Porosity. Default is None, in which case param.epsilon is used.
+        c_e : :class:`pybamm.Concatenation`
+            Leading-order concentration
+
+        Returns
+        -------
+        dict
+            Dictionary {string: :class:`pybamm.Symbol`} of relevant variables
+        """
+        # import parameters and spatial variables
+        param = self.set_of_parameters
+        l_n = param.l_n
+        l_p = param.l_p
+        i_cell = param.current_with_time
+        x_n = pybamm.standard_spatial_vars.x_n
+        x_s = pybamm.standard_spatial_vars.x_s
+        x_p = pybamm.standard_spatial_vars.x_p
+
+        # extract c_e components
+        c_e_n, c_e_s, c_e_p = c_e.orphans
+
+        # if porosity is not provided, use the input parameter
+        if epsilon is None:
+            epsilon = param.epsilon
+        if c_e_0 is None:
+            c_e_0 = pybamm.Scalar(1)
+        eps_n, eps_s, eps_p = [e.orphans[0] for e in epsilon.orphans]
+
+        # bulk conductivities (leading order)
+        kappa_n = param.kappa_e(c_e_0) * eps_n ** param.b
+        kappa_s = param.kappa_e(c_e_0) * eps_s ** param.b
+        kappa_p = param.kappa_e(c_e_0) * eps_p ** param.b
+
+        # get electrode averaged values
+        ocp_n_av = pybamm.average(ocp_n)
+        eta_r_n_av = pybamm.average(eta_r_n)
+        phi_s_n_av = pybamm.average(phi_s_n)
+
+        # electrolyte current (leading-order approximation)
+        i_e_n = i_cell * x_n / l_n
+        i_e_s = pybamm.Broadcast(i_cell, ["separator"])
+        i_e_p = i_cell * (1 - x_p) / l_p
+        i_e = pybamm.Concatenation(i_e_n, i_e_s, i_e_p)
+
+        # electrolyte potential (combined leading and first order)
+        phi_e_const = (
+            -ocp_n_av
+            - eta_r_n_av
+            + phi_s_n_av
+            - 2
+            * (1 - param.t_plus)
+            * pybamm.average(pybamm.Function(np.log, c_e_n / c_e_0))
+            - i_cell
+            * param.C_e
+            * l_n
+            / param.gamma_e
+            * (1 / (3 * kappa_n) - 1 / kappa_s)
+        )
+
+        phi_e_n = (
+            phi_e_const
+            + 2 * (1 - param.t_plus) * pybamm.Function(np.log, c_e_n / c_e_0)
+            - (i_cell * param.C_e / param.gamma_e)
+            * ((x_n ** 2 - l_n ** 2) / (2 * kappa_n * l_n) + l_n / kappa_s)
+        )
+
+        phi_e_s = (
+            phi_e_const
+            + 2 * (1 - param.t_plus) * pybamm.Function(np.log, c_e_s / c_e_0)
+            - (i_cell * param.C_e / param.gamma_e) * (x_s / kappa_s)
+        )
+
+        phi_e_p = (
+            phi_e_const
+            + 2 * (1 - param.t_plus) * pybamm.Function(np.log, c_e_p / c_e_0)
+            - (i_cell * param.C_e / param.gamma_e)
+            * (
+                (x_p * (2 - x_p) + l_p ** 2 - 1) / (2 * kappa_p * l_p)
+                + (1 - l_p) / kappa_s
+            )
+        )
+
+        phi_e = pybamm.Concatenation(phi_e_n, phi_e_s, phi_e_p)
+
+        "Ohmic losses and overpotentials"
+        # average electrolyte ohmic losses
+        delta_phi_e_av = -(param.C_e * i_cell / param.gamma_e) * (
+            param.l_n / (3 * kappa_n)
+            + param.l_s / (kappa_s)
+            + param.l_p / (3 * kappa_p)
+        )
+
+        # concentration overpotential (combined leading and first order)
+        eta_c_av = (
+            2
+            * (1 - param.t_plus)
+            * (
+                pybamm.average(pybamm.Function(np.log, c_e_p / c_e_0))
+                - pybamm.average(pybamm.Function(np.log, c_e_n / c_e_0))
+            )
+        )
+
+        # electrolyte overpotential
+        eta_e_av = eta_c_av + delta_phi_e_av
+
+        # get variables
+        variables = self.get_variables(phi_e, i_e, eta_e_av)
+        additional_vars = self.get_split_electrolyte_overpotential(
+            eta_c_av, delta_phi_e_av
+        )
+
+        variables.update(additional_vars)
+
+        return variables
+
     def get_variables(self, phi_e, i_e, eta_e_av):
         """
         Calculate dimensionless and dimensional variables for the electrolyte current
@@ -142,311 +330,6 @@
         eta_e_av = phi_e_p_av - phi_e_n_av
 
         self.variables = self.get_variables(phi_e, i_e, eta_e_av)
-
-        # Set default solver to DAE
-        self.default_solver = pybamm.ScikitsDaeSolver()
-
->>>>>>> c27098a0
-    def get_explicit_leading_order(self, ocp_n, eta_r_n):
-        """
-        Provides explicit leading order solution to the electrolyte current conservation
-        equation where the constitutive equation is taken to be of Stefan-Maxwell form.
-
-        Parameters
-        ----------
-        ocp_n : :class:`pybamm.Symbol`
-            Open-circuit potential in the negative electrode
-        eta_r_n : :class:`pybamm.Symbol`
-            Reaction overpotential in the negative electrode
-
-        Returns
-        -------
-        dict
-            Dictionary {string: :class:`pybamm.Symbol`} of relevant variables
-        """
-        # import parameters and spatial variables
-        param = self.set_of_parameters
-        l_n = param.l_n
-        l_p = param.l_p
-        x_n = pybamm.standard_spatial_vars.x_n
-        x_p = pybamm.standard_spatial_vars.x_p
-
-        # define current
-        i_cell = param.current_with_time
-
-        # electrolye potential
-        phi_e_const = -ocp_n - eta_r_n
-        phi_e_n = pybamm.Broadcast(phi_e_const, ["negative electrode"])
-        phi_e_s = pybamm.Broadcast(phi_e_const, ["separator"])
-        phi_e_p = pybamm.Broadcast(phi_e_const, ["positive electrode"])
-        phi_e = pybamm.Concatenation(phi_e_n, phi_e_s, phi_e_p)
-
-        # electrolyte current
-        i_e_n = i_cell * x_n / l_n
-        i_e_s = pybamm.Broadcast(i_cell, ["separator"])
-        i_e_p = i_cell * (1 - x_p) / l_p
-        i_e = pybamm.Concatenation(i_e_n, i_e_s, i_e_p)
-
-        # electrolyte ohmic losses
-        delta_phi_e_av = pybamm.Scalar(0)
-        # concentration overpotential
-        eta_c_av = pybamm.Scalar(0)
-        # electrolyte overpotential
-        eta_e_av = eta_c_av + delta_phi_e_av
-
-        variables = self.get_variables(phi_e, i_e, eta_e_av)
-        additional_vars = self.get_split_electrolyte_overpotential(
-            eta_c_av, delta_phi_e_av
-        )
-        variables.update(additional_vars)
-
-        return variables
-
-    def get_explicit_combined(
-        self, ocp_n, eta_r_n, c_e, phi_s_n, epsilon=None, c_e_0=None
-    ):
-        """
-        Provides and explicit combined leading and first order solution to the
-        electrolyte current conservation equation where the constitutive equation is
-        taken to be of Stefan-Maxwell form. Note that the returned current density is
-        only the leading order approximation.
-
-        Parameters
-        ----------
-        ocp_n : :class:`pybamm.Symbol`
-            Open-circuit potential in the negative electrode
-        eta_r_n : :class:`pybamm.Symbol`
-            Reaction overpotential in the negative electrode
-        c_e : :class:`pybamm.Concatenation`
-            The electrolyte concentration variable
-        phi_s_n : :class:`pybamm.Symbol`
-            The negative electrode potential
-        epsilon : :class:`pybamm.Symbol`, optional
-            Porosity. Default is None, in which case param.epsilon is used.
-        c_e : :class:`pybamm.Concatenation`
-            Leading-order concentration
-
-        Returns
-        -------
-        dict
-            Dictionary {string: :class:`pybamm.Symbol`} of relevant variables
-        """
-        # import parameters and spatial variables
-        param = self.set_of_parameters
-        l_n = param.l_n
-        l_p = param.l_p
-        i_cell = param.current_with_time
-        x_n = pybamm.standard_spatial_vars.x_n
-        x_s = pybamm.standard_spatial_vars.x_s
-        x_p = pybamm.standard_spatial_vars.x_p
-
-        # extract c_e components
-        c_e_n, c_e_s, c_e_p = c_e.orphans
-
-        # if porosity is not provided, use the input parameter
-        if epsilon is None:
-            epsilon = param.epsilon
-        if c_e_0 is None:
-            c_e_0 = pybamm.Scalar(1)
-        eps_n, eps_s, eps_p = [e.orphans[0] for e in epsilon.orphans]
-
-        # bulk conductivities (leading order)
-        kappa_n = param.kappa_e(c_e_0) * eps_n ** param.b
-        kappa_s = param.kappa_e(c_e_0) * eps_s ** param.b
-        kappa_p = param.kappa_e(c_e_0) * eps_p ** param.b
-
-        # get electrode averaged values
-        ocp_n_av = pybamm.average(ocp_n)
-        eta_r_n_av = pybamm.average(eta_r_n)
-        phi_s_n_av = pybamm.average(phi_s_n)
-
-        # electrolyte current (leading-order approximation)
-        i_e_n = i_cell * x_n / l_n
-        i_e_s = pybamm.Broadcast(i_cell, ["separator"])
-        i_e_p = i_cell * (1 - x_p) / l_p
-        i_e = pybamm.Concatenation(i_e_n, i_e_s, i_e_p)
-
-        # electrolyte potential (combined leading and first order)
-        phi_e_const = (
-            -ocp_n_av
-            - eta_r_n_av
-            + phi_s_n_av
-            - 2
-            * (1 - param.t_plus)
-            * pybamm.average(pybamm.Function(np.log, c_e_n / c_e_0))
-            - i_cell
-            * param.C_e
-            * l_n
-            / param.gamma_e
-            * (1 / (3 * kappa_n) - 1 / kappa_s)
-        )
-
-        phi_e_n = (
-            phi_e_const
-            + 2 * (1 - param.t_plus) * pybamm.Function(np.log, c_e_n / c_e_0)
-            - (i_cell * param.C_e / param.gamma_e)
-            * ((x_n ** 2 - l_n ** 2) / (2 * kappa_n * l_n) + l_n / kappa_s)
-        )
-
-        phi_e_s = (
-            phi_e_const
-            + 2 * (1 - param.t_plus) * pybamm.Function(np.log, c_e_s / c_e_0)
-            - (i_cell * param.C_e / param.gamma_e) * (x_s / kappa_s)
-        )
-
-        phi_e_p = (
-            phi_e_const
-            + 2 * (1 - param.t_plus) * pybamm.Function(np.log, c_e_p / c_e_0)
-            - (i_cell * param.C_e / param.gamma_e)
-            * (
-                (x_p * (2 - x_p) + l_p ** 2 - 1) / (2 * kappa_p * l_p)
-                + (1 - l_p) / kappa_s
-            )
-        )
-
-        phi_e = pybamm.Concatenation(phi_e_n, phi_e_s, phi_e_p)
-
-        "Ohmic losses and overpotentials"
-        # average electrolyte ohmic losses
-        delta_phi_e_av = -(param.C_e * i_cell / param.gamma_e) * (
-            param.l_n / (3 * kappa_n)
-            + param.l_s / (kappa_s)
-            + param.l_p / (3 * kappa_p)
-        )
-
-        # concentration overpotential (combined leading and first order)
-        eta_c_av = (
-            2
-            * (1 - param.t_plus)
-            * (
-                pybamm.average(pybamm.Function(np.log, c_e_p / c_e_0))
-                - pybamm.average(pybamm.Function(np.log, c_e_n / c_e_0))
-            )
-        )
-
-        # electrolyte overpotential
-        eta_e_av = eta_c_av + delta_phi_e_av
-
-<<<<<<< HEAD
-        # Variables
-        return self.get_variables(phi_e, i_e, eta_c_av, delta_phi_e_av, eta_e_av)
-
-    def get_variables(self, phi_e, i_e, eta_c_av, delta_phi_e_av, eta_e_av):
-        """
-        Calculate dimensionless and dimensional variables for the electrolyte current
-        submodel
-
-        Parameters
-        ----------
-        phi_e :class:`pybamm.Concatenation`
-            The electrolyte potential
-        i_e :class:`pybamm.Concatenation`
-            The electrolyte current density
-        delta_phi_e_av: :class:`pybamm.Symbol`
-            Average Ohmic losses in the electrolyte
-        eta_e_av: :class:`Pybamm.Symbol`
-            Average electrolyte overpotential
-
-        Returns
-        -------
-        dict
-            Dictionary {string: :class:`pybamm.Symbol`} of relevant variables
-        """
-        param = self.set_of_parameters
-        pot_scale = param.potential_scale
-
-        phi_e_n, phi_e_s, phi_e_p = phi_e.orphans
-
-        # Set dimensionless and dimensional variables
-        return {
-            "Negative electrolyte potential": phi_e_n,
-            "Separator electrolyte potential": phi_e_p,
-            "Positive electrolyte potential": phi_e_p,
-            "Electrolyte potential": phi_e,
-            "Electrolyte current density": i_e,
-            "Average concentration overpotential": eta_c_av,
-            "Average electrolyte ohmic losses": delta_phi_e_av,
-            "Average electrolyte overpotential": eta_e_av,
-            "Negative electrolyte potential [V]": -param.U_n_ref + pot_scale * phi_e_n,
-            "Separator electrolyte potential [V]": -param.U_n_ref + pot_scale * phi_e_p,
-            "Positive electrolyte potential [V]": -param.U_n_ref + pot_scale * phi_e_p,
-            "Electrolyte potential [V]": -param.U_n_ref + pot_scale * phi_e,
-            "Electrolyte current density [A m-2]": param.i_typ * i_e,
-            "Average concentration overpotential [V]": pot_scale * eta_c_av,
-            "Average electrolyte ohmic losses [V]": pot_scale * delta_phi_e_av,
-            "Average electrolyte overpotential [V]": pot_scale * eta_e_av,
-        }
-
-
-class MacInnesStefanMaxwell(ElectrolyteCurrentBaseModel):
-    """MacInnes equation for the current in the electrolyte, derived from the
-    Stefan-Maxwell equations.
-
-    Parameters
-    ----------
-    set_of_parameters : parameter class
-        The parameters to use for this submodel
-
-    *Extends:* :class:`ElectrolyteCurrentBaseModel`
-    """
-
-    def __init__(self, set_of_parameters):
-        super().__init__(set_of_parameters)
-
-    def set_algebraic_system(self, phi_e, c_e, reactions, epsilon=None):
-        """
-        PDE system for current in the electrolyte, derived from the Stefan-Maxwell
-        equations.
-
-        Parameters
-        ----------
-        phi_e : :class:`pybamm.Concatenation`
-            The eletrolyte potential variable
-        c_e : :class:`pybamm.Concatenation`
-            The eletrolyte concentration variable
-        reactions : dict
-            Dictionary of reaction variables
-        epsilon : :class:`pybamm.Symbol`, optional
-            Porosity. Default is None, in which case param.epsilon is used.
-        """
-        # Load parameters and spatial variables
-        param = self.set_of_parameters
-
-        # Unpack variables
-        j_n = reactions["main"]["neg"]["aj"]
-        j_p = reactions["main"]["pos"]["aj"]
-        j = pybamm.Concatenation(j_n, pybamm.Broadcast(0, ["separator"]), j_p)
-
-        # if porosity is not provided, use the input parameter
-        if epsilon is None:
-            epsilon = param.epsilon
-
-        # functions
-        i_e = (
-            param.kappa_e(c_e) * (epsilon ** param.b) * param.gamma_e / param.C_e
-        ) * (param.chi(c_e) * pybamm.grad(c_e) / c_e - pybamm.grad(phi_e))
-
-        # Equations (algebraic only)
-        self.algebraic = {phi_e: pybamm.div(i_e) - j}
-        self.boundary_conditions = {i_e: {"left": 0, "right": 0}}
-        self.initial_conditions = {phi_e: -param.U_n(param.c_n_init)}
-        # no differential equations
-        self.rhs = {}
-
-        # Variables
-        # eta_c_av and delta_phi_e_av not defined?
-        eta_c_av = pybamm.Scalar(0)
-        delta_phi_e_av = pybamm.Scalar(0)
-
-        # average elecrolyte overpotential (ohmic + concentration overpotential)
-        phi_e_n, phi_e_s, phi_e_p = phi_e.orphans
-        phi_e_n_av = pybamm.average(phi_e_n)
-        phi_e_p_av = pybamm.average(phi_e_p)
-        eta_e_av = phi_e_p_av - phi_e_n_av
-
-        self.variables = self.get_variables(
-            phi_e, i_e, eta_c_av, delta_phi_e_av, eta_e_av
-        )
 
         # Set default solver to DAE
         self.default_solver = pybamm.ScikitsDaeSolver()
@@ -632,15 +515,4 @@
         phi_e_p_av = pybamm.average(phi_e_p)
         eta_e_av = phi_e_p_av - phi_e_n_av
 
-        return self.get_variables(phi_e, i_e, eta_c_av, delta_phi_e_av, eta_e_av)
-=======
-        # get variables
-        variables = self.get_variables(phi_e, i_e, eta_e_av)
-        additional_vars = self.get_split_electrolyte_overpotential(
-            eta_c_av, delta_phi_e_av
-        )
-
-        variables.update(additional_vars)
-
-        return variables
->>>>>>> c27098a0
+        return self.get_variables(phi_e, i_e, eta_c_av, delta_phi_e_av, eta_e_av)