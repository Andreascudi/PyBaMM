#
# Lead-acid LOQS model
#
import pybamm


class LOQS(pybamm.LeadAcidBaseModel):
    """Leading-Order Quasi-Static model for lead-acid, from [1]_.

    References
    ----------
    .. [1] V Sulzer, SJ Chapman, CP Please, DA Howey, and CW Monroe. Faster Lead-Acid
           Battery Simulations from Porous-Electrode Theory: II. Asymptotic Analysis.
           arXiv preprint arXiv:1902.01774, 2019.

    **Extends:** :class:`pybamm.LeadAcidBaseModel`
    """

    def __init__(self, options=None):
        super().__init__(options)
        self.name = "LOQS model"

        self.set_model_variables()
        self.set_boundary_conditions(self.variables)
        self.set_interface_submodel()
        # self.set_electrolyte_current_submodel()
        self.set_porosity_submodel()
        self.set_diffusion_submodels()
        self.set_current_variables()
        self.set_convection_variables()

        # ODEs only (don't use jacobian)
        self.use_jacobian = False

    def set_model_variables(self):
        "Set variables for the model"
        if self.options["bc_options"]["dimensionality"] == 0:
            curr_coll_domain = []
        elif self.options["bc_options"]["dimensionality"] == 1:
            curr_coll_domain = ["current collector"]

        c_e = pybamm.Variable("Electrolyte concentration", curr_coll_domain)

        # Piecewise constant epsilon
        eps_n_pc = pybamm.Variable("Negative electrode porosity", curr_coll_domain)
        eps_s_pc = pybamm.Variable("Separator porosity", curr_coll_domain)
        eps_p_pc = pybamm.Variable("Positive electrode porosity", curr_coll_domain)

        epsilon = pybamm.Concatenation(
            pybamm.Broadcast(eps_n_pc, ["negative electrode"]),
            pybamm.Broadcast(eps_s_pc, ["separator"]),
            pybamm.Broadcast(eps_p_pc, ["positive electrode"]),
        )

        self.variables.update({"Electrolyte concentration": c_e, "Porosity": epsilon})

        if self.options["capacitance"] is not False:
            delta_phi_n = pybamm.Variable(
                "Leading-order negative electrode surface potential difference",
                curr_coll_domain,
            )
            delta_phi_p = pybamm.Variable(
                "Leading-order positive electrode surface potential difference",
                curr_coll_domain,
            )
            self.variables.update(
                {
                    "Negative electrode surface potential difference": delta_phi_n,
                    "Positive electrode surface potential difference": delta_phi_p,
                }
            )
        if "oxygen" in self.options["side reactions"]:
            c_ox = pybamm.Variable("Oxygen concentration", curr_coll_domain)
            self.variables["Oxygen concentration"] = c_ox

    def set_boundary_conditions(self, bc_variables=None):
        "Set boundary conditions, dependent on self.options"
        # TODO: edit to allow constant-current and constant-power control
        param = self.set_of_parameters
        dimensionality = self.options["bc_options"]["dimensionality"]
        if dimensionality == 0:
            current_bc = param.current_with_time
            self.variables["Current collector current density"] = current_bc
        elif dimensionality == 1:
            current_collector_model = pybamm.vertical.Vertical(param)
            current_collector_model.set_leading_order_vertical_current(bc_variables)
            self.update(current_collector_model)

    def set_interface_submodel(self):
        if self.options["capacitance"] is False:
            self.set_interface_direct_formulation()
        else:
            self.set_interface_capacitance_formulation()
        # self.set_interfacial_surface_area_submodel()
        # self.set_reactions()

    def set_interface_direct_formulation(self):
        # Set up
        param = self.set_of_parameters
        c_e = self.variables["Electrolyte concentration"]
        i_boundary_cc = self.variables["Current collector current density"]
        neg = ["negative electrode"]
        pos = ["positive electrode"]
<<<<<<< HEAD
        main_curr_model = pybamm.interface_lead_acid.MainReaction(param)
        pot_model = pybamm.potential.Potential(param)
=======
        int_curr_model = pybamm.interface.LeadAcidReaction(param)
        pot_model = pybamm.potential.Potential(param)
        j0_n = int_curr_model.get_exchange_current_densities(c_e, neg)
        j0_p = int_curr_model.get_exchange_current_densities(c_e, pos)
>>>>>>> 1e81e7a6

        # Interfacial parameters
        j0_n = main_curr_model.get_exchange_current_densities(c_e, neg)
        j0_p = main_curr_model.get_exchange_current_densities(c_e, pos)
        ocp_n = param.U_n(c_e)
        ocp_p = param.U_p(c_e)

<<<<<<< HEAD
        # Interfacial current density
        j_n = main_curr_model.get_homogeneous_interfacial_current(i_boundary_cc, neg)
        j_p = main_curr_model.get_homogeneous_interfacial_current(i_boundary_cc, pos)
        self.reactions = {
            "main": {
                "neg": {"s": -(param.s_plus_n_S + param.t_plus), "aj": j_n},
                "pos": {"s": -(param.s_plus_p_S + param.t_plus), "aj": j_p},
=======
        if self.options["capacitance"] is not False:
            delta_phi_n = self.variables[
                "Negative electrode surface potential difference"
            ]
            delta_phi_p = self.variables[
                "Positive electrode surface potential difference"
            ]
            self.set_boundary_conditions(self.variables)

            # Potentials
            eta_r_n = delta_phi_n - ocp_n
            eta_r_p = delta_phi_p - ocp_p

            # Interfacial current density
            j_n = int_curr_model.get_butler_volmer(j0_n, eta_r_n, neg)
            j_p = int_curr_model.get_butler_volmer(j0_p, eta_r_p, pos)
            self.reactions = {
                "main": {
                    "neg": {"s_plus": param.s_n, "aj": j_n},
                    "pos": {"s_plus": param.s_p, "aj": j_p},
                }
            }

            # Electrolyte current
            eleclyte_current_model = pybamm.electrolyte_current.MacInnesCapacitance(
                param, self.options["capacitance"]
            )
            eleclyte_current_model.set_leading_order_system(
                self.variables, self.reactions, neg
            )
            eleclyte_current_model.set_leading_order_system(
                self.variables, self.reactions, pos
            )
            self.update(eleclyte_current_model)

            pot_vars = pot_model.get_all_potentials(
                (ocp_n, ocp_p), (eta_r_n, eta_r_p), (delta_phi_n, delta_phi_p)
            )
            self.variables.update(pot_vars)
        else:
            i_boundary_cc = param.current_with_time
            self.variables["Current collector current density"] = i_boundary_cc

            # Interfacial current density
            j_n = int_curr_model.get_homogeneous_interfacial_current(i_boundary_cc, neg)
            j_p = int_curr_model.get_homogeneous_interfacial_current(i_boundary_cc, pos)
            self.reactions = {
                "main": {
                    "neg": {"s_plus": param.s_n, "aj": j_n},
                    "pos": {"s_plus": param.s_p, "aj": j_p},
                }
>>>>>>> 1e81e7a6
            }
        }

<<<<<<< HEAD
        # Potentials
        eta_r_n = main_curr_model.get_inverse_butler_volmer(j_n, j0_n, neg)
        eta_r_p = main_curr_model.get_inverse_butler_volmer(j_p, j0_p, pos)
        pot_vars = pot_model.get_all_potentials(
            (ocp_n, ocp_p), eta_r=(eta_r_n, eta_r_p)
        )
        self.variables.update(pot_vars)
=======
            # Potentials
            eta_r_n = int_curr_model.get_inverse_butler_volmer(j_n, j0_n, neg)
            eta_r_p = int_curr_model.get_inverse_butler_volmer(j_p, j0_p, pos)
            pot_vars = pot_model.get_all_potentials(
                (ocp_n, ocp_p), eta_r=(eta_r_n, eta_r_p)
            )
            self.variables.update(pot_vars)
>>>>>>> 1e81e7a6

        # Exchange-current density
        j_vars = main_curr_model.get_derived_interfacial_currents(j_n, j_p, j0_n, j0_p)
        self.variables.update(j_vars)

<<<<<<< HEAD
    def set_interface_capacitance_formulation(self):
        # Set up
        param = self.set_of_parameters
        c_e = self.variables["Electrolyte concentration"]
        delta_phi_n = self.variables["Negative electrode surface potential difference"]
        delta_phi_p = self.variables["Positive electrode surface potential difference"]
        neg = ["negative electrode"]
        pos = ["positive electrode"]
        pot_model = pybamm.potential.Potential(param)
        self.reactions = {}

        # Main reaction
        main_curr_model = pybamm.interface_lead_acid.MainReaction(param)
        j0_n = main_curr_model.get_exchange_current_densities(c_e, neg)
        j0_p = main_curr_model.get_exchange_current_densities(c_e, pos)
        ocp_n = param.U_n(c_e)
        ocp_p = param.U_p(c_e)
        eta_r_n = delta_phi_n - ocp_n
        eta_r_p = delta_phi_p - ocp_p
        j_n = main_curr_model.get_butler_volmer(j0_n, eta_r_n, neg)
        j_p = main_curr_model.get_butler_volmer(j0_p, eta_r_p, pos)
        self.reactions["main"] = {
            "neg": {"s": -(param.s_plus_n_S + param.t_plus), "aj": j_n},
            "pos": {"s": -(param.s_plus_p_S + param.t_plus), "aj": j_p},
        }

        # Oxygen reaction
        oxygen_curr_model = pybamm.interface_lead_acid.OxygenReaction(param)
        if "oxygen" in self.options["side reactions"]:
            c_ox = self.variables["Oxygen concentration"]
            j0_p_Ox = oxygen_curr_model.get_exchange_current_densities(c_e, c_ox, pos)
            ocp_p_Ox = param.U_p_Ox
            eta_r_p_Ox = delta_phi_p - ocp_p_Ox
            j_p_Ox = oxygen_curr_model.get_tafel(j0_p_Ox, eta_r_p_Ox, pos)
            j_n_Ox = -j_p_Ox * param.l_p / param.l_n
            # Update reactions and variables
            self.reactions["oxygen"] = {
                "neg": {
                    "s": -(param.s_plus_Ox + param.t_plus),
                    "s_ox": -param.s_ox_Ox,
                    "aj": j_n_Ox,
                },
                "pos": {
                    "s": -(param.s_plus_Ox + param.t_plus),
                    "s_ox": -param.s_ox_Ox,
                    "aj": j_p_Ox,
                },
            }
            self.reactions["main"]["neg"]["s_ox"] = 0
            self.reactions["main"]["pos"]["s_ox"] = 0
            j_Ox_vars = oxygen_curr_model.get_derived_interfacial_currents(
                j_n_Ox, j_p_Ox, pybamm.Scalar(0), j0_p_Ox
            )
        else:
            z = pybamm.Scalar(0)
            j_Ox_vars = oxygen_curr_model.get_derived_interfacial_currents(z, z, z, z)
        self.variables.update(j_Ox_vars)

        # Electrolyte current
        eleclyte_current_model = pybamm.electrolyte_current.MacInnesCapacitance(
            param, self.options["capacitance"]
        )
        eleclyte_current_model.set_leading_order_system(
            self.variables, self.reactions, neg
        )
        eleclyte_current_model.set_leading_order_system(
            self.variables, self.reactions, pos
        )
        self.update(eleclyte_current_model)
        pot_vars = pot_model.get_all_potentials(
            (ocp_n, ocp_p), (eta_r_n, eta_r_p), (delta_phi_n, delta_phi_p)
        )
        j_vars = main_curr_model.get_derived_interfacial_currents(j_n, j_p, j0_n, j0_p)
        self.variables.update({**pot_vars, **j_vars})

    def set_interfacial_surface_area_submodel(self):
        param = self.set_of_parameters
        surface_area_model = pybamm.interface_lead_acid.InterfacialSurfaceArea(param)
        if self.options["interfacial surface area"] == "variable":
            neg = ["negative electrode"]
            pos = ["positive electrode"]
            surface_area_model.set_differential_system(self.variables, neg)
            surface_area_model.set_differential_system(self.variables, pos)
            self.update(surface_area_model)
        else:
            surface_area_vars = surface_area_model.get_variables(0)
            self.variables.update(surface_area_vars)

=======
>>>>>>> 1e81e7a6
    def set_porosity_submodel(self):
        param = self.set_of_parameters
        porosity_model = pybamm.porosity.Standard(param)
        porosity_model.set_leading_order_system(self.variables)
        self.update(porosity_model)

        # Update reactions
        deps_n_dt = self.variables["Negative electrode porosity change"].orphans[0]
        deps_p_dt = self.variables["Positive electrode porosity change"].orphans[0]
        for name, reaction in self.reactions.items():
            # Only main reaction contributes to porosity change
            if name == "main":
                reaction["neg"]["deps_dt"] = deps_n_dt
                reaction["pos"]["deps_dt"] = deps_p_dt
            else:
                reaction["neg"]["deps_dt"] = 0
                reaction["pos"]["deps_dt"] = 0

    def set_diffusion_submodels(self):
        param = self.set_of_parameters
        eleclyte_conc_model = pybamm.electrolyte_diffusion.StefanMaxwell(param)
        eleclyte_conc_model.set_leading_order_system(self.variables, self.reactions)
        self.update(eleclyte_conc_model)
        oxygen_conc_model = pybamm.oxygen_diffusion.StefanMaxwell(param)
        if "oxygen" in self.options["side reactions"]:
            oxygen_conc_model.set_leading_order_system(self.variables, self.reactions)
            self.update(oxygen_conc_model)
        else:
            zero = pybamm.Scalar(0)
            oxygen_conc_vars = oxygen_conc_model.get_variables(zero, zero)
            self.variables.update(oxygen_conc_vars)

    def set_current_variables(self):
        param = self.set_of_parameters

        elyte_postproc_model = pybamm.electrolyte_current.ElectrolyteCurrentBaseModel(
            param
        )
        # Electrolyte current
        elyte_vars = elyte_postproc_model.get_explicit_leading_order(self.variables)
        self.variables.update(elyte_vars)

        # Electrode
        electrode_model = pybamm.electrode.Ohm(param)
        electrode_vars = electrode_model.get_explicit_leading_order(self.variables)
        self.variables.update(electrode_vars)

        # Cut-off voltage
        # Hack to extract voltage at the tabs in 2D
        voltage = self.variables["Terminal voltage"]
        if self.options["bc_options"]["dimensionality"] == 1:
            voltage.domain = "current collector"
            voltage = pybamm.boundary_value(voltage, "right")
        self.events.append(voltage - param.voltage_low_cut)

    def set_convection_variables(self):
        velocity_model = pybamm.velocity.Velocity(self.set_of_parameters)
        if self.options["convection"] is not False:
            velocity_vars = velocity_model.get_explicit_leading_order(self.variables)
            self.variables.update(velocity_vars)
        else:
            whole_cell = ["negative electrode", "separator", "positive electrode"]
            v_box = pybamm.Broadcast(0, whole_cell)
            dVbox_dz = pybamm.Broadcast(0, whole_cell)
            self.variables.update(velocity_model.get_variables(v_box, dVbox_dz))

    @property
    def default_spatial_methods(self):
        # ODEs only in the macroscale, so use base spatial method
        return {
            "macroscale": pybamm.FiniteVolume,
            "current collector": pybamm.FiniteVolume,
        }

    @property
    def default_geometry(self):
        if self.options["bc_options"]["dimensionality"] == 0:
            return pybamm.Geometry("1D macro")
        elif self.options["bc_options"]["dimensionality"] == 1:
            return pybamm.Geometry("1+1D macro")

    @property
    def default_solver(self):
        """
        Create and return the default solver for this model
        """
        # Different solver depending on whether we solve ODEs or DAEs
        if self.options["capacitance"] == "algebraic":
            return pybamm.ScikitsDaeSolver()
        else:
            return pybamm.ScipySolver()<|MERGE_RESOLUTION|>--- conflicted
+++ resolved
@@ -101,15 +101,8 @@
         i_boundary_cc = self.variables["Current collector current density"]
         neg = ["negative electrode"]
         pos = ["positive electrode"]
-<<<<<<< HEAD
         main_curr_model = pybamm.interface_lead_acid.MainReaction(param)
         pot_model = pybamm.potential.Potential(param)
-=======
-        int_curr_model = pybamm.interface.LeadAcidReaction(param)
-        pot_model = pybamm.potential.Potential(param)
-        j0_n = int_curr_model.get_exchange_current_densities(c_e, neg)
-        j0_p = int_curr_model.get_exchange_current_densities(c_e, pos)
->>>>>>> 1e81e7a6
 
         # Interfacial parameters
         j0_n = main_curr_model.get_exchange_current_densities(c_e, neg)
@@ -117,7 +110,6 @@
         ocp_n = param.U_n(c_e)
         ocp_p = param.U_p(c_e)
 
-<<<<<<< HEAD
         # Interfacial current density
         j_n = main_curr_model.get_homogeneous_interfacial_current(i_boundary_cc, neg)
         j_p = main_curr_model.get_homogeneous_interfacial_current(i_boundary_cc, pos)
@@ -125,63 +117,9 @@
             "main": {
                 "neg": {"s": -(param.s_plus_n_S + param.t_plus), "aj": j_n},
                 "pos": {"s": -(param.s_plus_p_S + param.t_plus), "aj": j_p},
-=======
-        if self.options["capacitance"] is not False:
-            delta_phi_n = self.variables[
-                "Negative electrode surface potential difference"
-            ]
-            delta_phi_p = self.variables[
-                "Positive electrode surface potential difference"
-            ]
-            self.set_boundary_conditions(self.variables)
-
-            # Potentials
-            eta_r_n = delta_phi_n - ocp_n
-            eta_r_p = delta_phi_p - ocp_p
-
-            # Interfacial current density
-            j_n = int_curr_model.get_butler_volmer(j0_n, eta_r_n, neg)
-            j_p = int_curr_model.get_butler_volmer(j0_p, eta_r_p, pos)
-            self.reactions = {
-                "main": {
-                    "neg": {"s_plus": param.s_n, "aj": j_n},
-                    "pos": {"s_plus": param.s_p, "aj": j_p},
-                }
-            }
-
-            # Electrolyte current
-            eleclyte_current_model = pybamm.electrolyte_current.MacInnesCapacitance(
-                param, self.options["capacitance"]
-            )
-            eleclyte_current_model.set_leading_order_system(
-                self.variables, self.reactions, neg
-            )
-            eleclyte_current_model.set_leading_order_system(
-                self.variables, self.reactions, pos
-            )
-            self.update(eleclyte_current_model)
-
-            pot_vars = pot_model.get_all_potentials(
-                (ocp_n, ocp_p), (eta_r_n, eta_r_p), (delta_phi_n, delta_phi_p)
-            )
-            self.variables.update(pot_vars)
-        else:
-            i_boundary_cc = param.current_with_time
-            self.variables["Current collector current density"] = i_boundary_cc
-
-            # Interfacial current density
-            j_n = int_curr_model.get_homogeneous_interfacial_current(i_boundary_cc, neg)
-            j_p = int_curr_model.get_homogeneous_interfacial_current(i_boundary_cc, pos)
-            self.reactions = {
-                "main": {
-                    "neg": {"s_plus": param.s_n, "aj": j_n},
-                    "pos": {"s_plus": param.s_p, "aj": j_p},
-                }
->>>>>>> 1e81e7a6
             }
         }
 
-<<<<<<< HEAD
         # Potentials
         eta_r_n = main_curr_model.get_inverse_butler_volmer(j_n, j0_n, neg)
         eta_r_p = main_curr_model.get_inverse_butler_volmer(j_p, j0_p, pos)
@@ -189,21 +127,11 @@
             (ocp_n, ocp_p), eta_r=(eta_r_n, eta_r_p)
         )
         self.variables.update(pot_vars)
-=======
-            # Potentials
-            eta_r_n = int_curr_model.get_inverse_butler_volmer(j_n, j0_n, neg)
-            eta_r_p = int_curr_model.get_inverse_butler_volmer(j_p, j0_p, pos)
-            pot_vars = pot_model.get_all_potentials(
-                (ocp_n, ocp_p), eta_r=(eta_r_n, eta_r_p)
-            )
-            self.variables.update(pot_vars)
->>>>>>> 1e81e7a6
 
         # Exchange-current density
         j_vars = main_curr_model.get_derived_interfacial_currents(j_n, j_p, j0_n, j0_p)
         self.variables.update(j_vars)
 
-<<<<<<< HEAD
     def set_interface_capacitance_formulation(self):
         # Set up
         param = self.set_of_parameters
@@ -292,8 +220,6 @@
             surface_area_vars = surface_area_model.get_variables(0)
             self.variables.update(surface_area_vars)
 
-=======
->>>>>>> 1e81e7a6
     def set_porosity_submodel(self):
         param = self.set_of_parameters
         porosity_model = pybamm.porosity.Standard(param)
