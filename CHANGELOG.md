# [v0.2.1](https://github.com/pybamm-team/PyBaMM/tree/v0.2.1) - 2020-03-31

New expression tree node types, models, parameter sets and solvers, as well as general bug fixes and new examples.

## Features

-   Store variable slices in model for inspection ([#925](https://github.com/pybamm-team/PyBaMM/pull/925))
-   Added LiNiCoO2 parameter set from Ecker et. al. ([#922](https://github.com/pybamm-team/PyBaMM/pull/922))
-   Made t_plus (optionally) a function of electrolyte concentration, and added (1 + dlnf/dlnc) to models ([#921](https://github.com/pybamm-team/PyBaMM/pull/921))
-   Added `DummySolver` for empty models ([#915](https://github.com/pybamm-team/PyBaMM/pull/915))
-   Added functionality to broadcast to edges ([#891](https://github.com/pybamm-team/PyBaMM/pull/891))
-   Reformatted and cleaned up `QuickPlot` ([#886](https://github.com/pybamm-team/PyBaMM/pull/886))
-   Added thermal effects to lead-acid models ([#885](https://github.com/pybamm-team/PyBaMM/pull/885))
-   Add new symbols `VariableDot`, representing the derivative of a variable wrt time,
    and `StateVectorDot`, representing the derivative of a state vector wrt time
    ([#858](https://github.com/pybamm-team/PyBaMM/issues/858))
-   Added a helper function for info on function parameters ([#881](https://github.com/pybamm-team/PyBaMM/pull/881))
-   Added additional notebooks showing how to create and compare models ([#877](https://github.com/pybamm-team/PyBaMM/pull/877))
-   Added `Minimum`, `Maximum` and `Sign` operators
    ([#876](https://github.com/pybamm-team/PyBaMM/pull/876))
-   Added a search feature to `FuzzyDict` ([#875](https://github.com/pybamm-team/PyBaMM/pull/875))
-   Add ambient temperature as a function of time ([#872](https://github.com/pybamm-team/PyBaMM/pull/872))
-   Added `CasadiAlgebraicSolver` for solving algebraic systems with CasADi ([#868](https://github.com/pybamm-team/PyBaMM/pull/868))
-   Added electrolyte functions from Landesfeind ([#860](https://github.com/pybamm-team/PyBaMM/pull/860))
-   Add new symbols `VariableDot`, representing the derivative of a variable wrt time,
    and `StateVectorDot`, representing the derivative of a state vector wrt time
    ([#858](https://github.com/pybamm-team/PyBaMM/issues/858))

## Optimizations

-   Sped up model building ([#927](https://github.com/pybamm-team/PyBaMM/pull/927))
-   Changed default solver for lead-acid to `CasadiSolver` ([#927](https://github.com/pybamm-team/PyBaMM/pull/927))

## Bug fixes

<<<<<<< HEAD
-   Fixed tight layout for QuickPlot in jupyter notebooks ([#930](https://github.com/pybamm-team/PyBaMM/pull/930))
=======
-   Reformatted electrolyte submodels ([#927](https://github.com/pybamm-team/PyBaMM/pull/927))
>>>>>>> aae94027
-   Fixed bug raised if function returns a scalar ([#919](https://github.com/pybamm-team/PyBaMM/pull/919))
-   Fixed event handling in `ScipySolver` ([#905](https://github.com/pybamm-team/PyBaMM/pull/905))
-   Made input handling clearer in solvers ([#905](https://github.com/pybamm-team/PyBaMM/pull/905))
-   Updated Getting started notebook 2 ([#903](https://github.com/pybamm-team/PyBaMM/pull/903))
-   Reformatted external circuit submodels ([#879](https://github.com/pybamm-team/PyBaMM/pull/879))
-   Some bug fixes to generalize specifying models that aren't battery models, see [#846](https://github.com/pybamm-team/PyBaMM/issues/846)
-   Reformatted interface submodels to be more readable ([#866](https://github.com/pybamm-team/PyBaMM/pull/866))
-   Removed double-counted "number of electrodes connected in parallel" from simulation ([#864](https://github.com/pybamm-team/PyBaMM/pull/864))

## Breaking changes

-   Changed keyword argument `u` for inputs (when evaluating an object) to `inputs` ([#905](https://github.com/pybamm-team/PyBaMM/pull/905))
-   Removed "set external temperature" and "set external potential" options. Use "external submodels" option instead ([#862](https://github.com/pybamm-team/PyBaMM/pull/862))

# [v0.2.0](https://github.com/pybamm-team/PyBaMM/tree/v0.2.0) - 2020-02-26

This release introduces many new features and optimizations. All models can now be solved using the pip installation - in particular, the DFN can be solved in around 0.1s. Other highlights include an improved user interface, simulations of experimental protocols (GITT, CCCV, etc), new parameter sets for NCA and LGM50, drive cycles, "input parameters" and "external variables" for quickly solving models with different parameter values and coupling with external software, and general bug fixes and optimizations.

## Features

-   Added LG M50 parameter set ([#854](https://github.com/pybamm-team/PyBaMM/pull/854))
-   Changed rootfinding algorithm to CasADi, scipy.optimize.root still accessible as an option ([#844](https://github.com/pybamm-team/PyBaMM/pull/844))
-   Added capacitance effects to lithium-ion models ([#842](https://github.com/pybamm-team/PyBaMM/pull/842))
-   Added NCA parameter set ([#824](https://github.com/pybamm-team/PyBaMM/pull/824))
-   Added functionality to `Solution` that automatically gets `t_eval` from the data when simulating drive cycles and performs checks to ensure the output has the required resolution to accurately capture the input current ([#819](https://github.com/pybamm-team/PyBaMM/pull/819))
-   Added `Citations` object to print references when specific functionality is used ([#818](https://github.com/pybamm-team/PyBaMM/pull/818))
-   Updated `Solution` to allow exporting to matlab and csv formats ([#811](https://github.com/pybamm-team/PyBaMM/pull/811))
-   Allow porosity to vary in space ([#809](https://github.com/pybamm-team/PyBaMM/pull/809))
-   Added functionality to solve DAE models with non-smooth current inputs ([#808](https://github.com/pybamm-team/PyBaMM/pull/808))
-   Added functionality to simulate experiments and testing protocols ([#807](https://github.com/pybamm-team/PyBaMM/pull/807))
-   Added fuzzy string matching for parameters and variables ([#796](https://github.com/pybamm-team/PyBaMM/pull/796))
-   Changed ParameterValues to raise an error when a parameter that wasn't previously defined is updated ([#796](https://github.com/pybamm-team/PyBaMM/pull/796))
-   Added some basic models (BasicSPM and BasicDFN) in order to clearly demonstrate the PyBaMM model structure for battery models ([#795](https://github.com/pybamm-team/PyBaMM/pull/795))
-   Allow initial conditions in the particle to depend on x ([#786](https://github.com/pybamm-team/PyBaMM/pull/786))
-   Added the harmonic mean to the Finite Volume method, which is now used when computing fluxes ([#783](https://github.com/pybamm-team/PyBaMM/pull/783))
-   Refactored `Solution` to make it a dictionary that contains all of the solution variables. This automatically creates `ProcessedVariable` objects when required, so that the solution can be obtained much more easily. ([#781](https://github.com/pybamm-team/PyBaMM/pull/781))
-   Added notebook to explain broadcasts ([#776](https://github.com/pybamm-team/PyBaMM/pull/776))
-   Added a step to discretisation that automatically compute the inverse of the mass matrix of the differential part of the problem so that the underlying DAEs can be provided in semi-explicit form, as required by the CasADi solver ([#769](https://github.com/pybamm-team/PyBaMM/pull/769))
-   Added the gradient operation for the Finite Element Method ([#767](https://github.com/pybamm-team/PyBaMM/pull/767))
-   Added `InputParameter` node for quickly changing parameter values ([#752](https://github.com/pybamm-team/PyBaMM/pull/752))
-   Added submodels for operating modes other than current-controlled ([#751](https://github.com/pybamm-team/PyBaMM/pull/751))
-   Changed finite volume discretisation to use exact values provided by Neumann boundary conditions when computing the gradient instead of adding ghost nodes([#748](https://github.com/pybamm-team/PyBaMM/pull/748))
-   Added optional R(x) distribution in particle models ([#745](https://github.com/pybamm-team/PyBaMM/pull/745))
-   Generalized importing of external variables ([#728](https://github.com/pybamm-team/PyBaMM/pull/728))
-   Separated active and inactive material volume fractions ([#726](https://github.com/pybamm-team/PyBaMM/pull/726))
-   Added submodels for tortuosity ([#726](https://github.com/pybamm-team/PyBaMM/pull/726))
-   Simplified the interface for setting current functions ([#723](https://github.com/pybamm-team/PyBaMM/pull/723))
-   Added Heaviside operator ([#723](https://github.com/pybamm-team/PyBaMM/pull/723))
-   New extrapolation methods ([#707](https://github.com/pybamm-team/PyBaMM/pull/707))
-   Added some "Getting Started" documentation ([#703](https://github.com/pybamm-team/PyBaMM/pull/703))
-   Allow abs tolerance to be set by variable for IDA KLU solver ([#700](https://github.com/pybamm-team/PyBaMM/pull/700))
-   Added Simulation class ([#693](https://github.com/pybamm-team/PyBaMM/pull/693)) with load/save functionality ([#732](https://github.com/pybamm-team/PyBaMM/pull/732))
-   Added interface to CasADi solver ([#687](https://github.com/pybamm-team/PyBaMM/pull/687), [#691](https://github.com/pybamm-team/PyBaMM/pull/691), [#714](https://github.com/pybamm-team/PyBaMM/pull/714)). This makes the SUNDIALS DAE solvers (Scikits and KLU) truly optional (though IDA KLU is recommended for solving the DFN).
-   Added option to use CasADi's Algorithmic Differentiation framework to calculate Jacobians ([#687](https://github.com/pybamm-team/PyBaMM/pull/687))
-   Added method to evaluate parameters more easily ([#669](https://github.com/pybamm-team/PyBaMM/pull/669))
-   Added `Jacobian` class to reuse known Jacobians of expressions ([#665](https://github.com/pybamm-team/PyBaMM/pull/670))
-   Added `Interpolant` class to interpolate experimental data (e.g. OCP curves) ([#661](https://github.com/pybamm-team/PyBaMM/pull/661))
-   Added interface (via pybind11) to sundials with the IDA KLU sparse linear solver ([#657](https://github.com/pybamm-team/PyBaMM/pull/657))
-   Allowed parameters to be set by material or by specifying a particular paper ([#647](https://github.com/pybamm-team/PyBaMM/pull/647))
-   Set relative and absolute tolerances independently in solvers ([#645](https://github.com/pybamm-team/PyBaMM/pull/645))
-   Added basic method to allow (a part of) the State Vector to be updated with results obtained from another solution or package ([#624](https://github.com/pybamm-team/PyBaMM/pull/624))
-   Added some non-uniform meshes in 1D and 2D ([#617](https://github.com/pybamm-team/PyBaMM/pull/617))

## Optimizations

-   Now simplifying objects that are constant as soon as they are created ([#801](https://github.com/pybamm-team/PyBaMM/pull/801))
-   Simplified solver interface ([#800](https://github.com/pybamm-team/PyBaMM/pull/800))
-   Added caching for shape evaluation, used during discretisation ([#780](https://github.com/pybamm-team/PyBaMM/pull/780))
-   Added an option to skip model checks during discretisation, which could be slow for large models ([#739](https://github.com/pybamm-team/PyBaMM/pull/739))
-   Use CasADi's automatic differentation algorithms by default when solving a model ([#714](https://github.com/pybamm-team/PyBaMM/pull/714))
-   Avoid re-checking size when making a copy of an `Index` object ([#656](https://github.com/pybamm-team/PyBaMM/pull/656))
-   Avoid recalculating `_evaluation_array` when making a copy of a `StateVector` object ([#653](https://github.com/pybamm-team/PyBaMM/pull/653))

## Bug fixes

-   Fixed a bug where current loaded from data was incorrectly scaled with the cell capacity ([#852](https://github.com/pybamm-team/PyBaMM/pull/852))
-   Moved evaluation of initial conditions to solver ([#839](https://github.com/pybamm-team/PyBaMM/pull/839))
-   Fixed a bug where the first line of the data wasn't loaded when parameters are loaded from data ([#819](https://github.com/pybamm-team/PyBaMM/pull/819))
-   Made `graphviz` an optional dependency ([#810](https://github.com/pybamm-team/PyBaMM/pull/810))
-   Fixed examples to run with basic pip installation ([#800](https://github.com/pybamm-team/PyBaMM/pull/800))
-   Added events for CasADi solver when stepping ([#800](https://github.com/pybamm-team/PyBaMM/pull/800))
-   Improved implementation of broadcasts ([#776](https://github.com/pybamm-team/PyBaMM/pull/776))
-   Fixed a bug which meant that the Ohmic heating in the current collectors was incorrect if using the Finite Element Method ([#767](https://github.com/pybamm-team/PyBaMM/pull/767))
-   Improved automatic broadcasting ([#747](https://github.com/pybamm-team/PyBaMM/pull/747))
-   Fixed bug with wrong temperature in initial conditions ([#737](https://github.com/pybamm-team/PyBaMM/pull/737))
-   Improved flexibility of parameter values so that parameters (such as diffusivity or current) can be set as functions or scalars ([#723](https://github.com/pybamm-team/PyBaMM/pull/723))
-   Fixed a bug where boundary conditions were sometimes handled incorrectly in 1+1D models ([#713](https://github.com/pybamm-team/PyBaMM/pull/713))
-   Corrected a sign error in Dirichlet boundary conditions in the Finite Element Method ([#706](https://github.com/pybamm-team/PyBaMM/pull/706))
-   Passed the correct dimensional temperature to open circuit potential ([#702](https://github.com/pybamm-team/PyBaMM/pull/702))
-   Added missing temperature dependence in electrolyte and interface submodels ([#698](https://github.com/pybamm-team/PyBaMM/pull/698))
-   Fixed differentiation of functions that have more than one argument ([#687](https://github.com/pybamm-team/PyBaMM/pull/687))
-   Added warning if `ProcessedVariable` is called outside its interpolation range ([#681](https://github.com/pybamm-team/PyBaMM/pull/681))
-   Updated installation instructions for Mac OS ([#680](https://github.com/pybamm-team/PyBaMM/pull/680))
-   Improved the way `ProcessedVariable` objects are created in higher dimensions ([#581](https://github.com/pybamm-team/PyBaMM/pull/581))

## Breaking changes

-   Time for solver should now be given in seconds ([#832](https://github.com/pybamm-team/PyBaMM/pull/832))
-   Model events are now represented as a list of `pybamm.Event` ([#759](https://github.com/pybamm-team/PyBaMM/issues/759)
-   Removed `ParameterValues.update_model`, whose functionality is now replaced by `InputParameter` ([#801](https://github.com/pybamm-team/PyBaMM/pull/801))
-   Removed `Outer` and `Kron` nodes as no longer used ([#777](https://github.com/pybamm-team/PyBaMM/pull/777))
-   Moved `results` to separate repositories ([#761](https://github.com/pybamm-team/PyBaMM/pull/761))
-   The parameters "Bruggeman coefficient" must now be specified separately as "Bruggeman coefficient (electrolyte)" and "Bruggeman coefficient (electrode)"
-   The current classes (`GetConstantCurrent`, `GetUserCurrent` and `GetUserData`) have now been removed. Please refer to the [`change-input-current` notebook](https://github.com/pybamm-team/PyBaMM/blob/master/examples/notebooks/change-input-current.ipynb) for information on how to specify an input current
-   Parameter functions must now use pybamm functions instead of numpy functions (e.g. `pybamm.exp` instead of `numpy.exp`), as these are then used to construct the expression tree directly. Generally, pybamm syntax follows numpy syntax; please get in touch if a function you need is missing.
-   The current must now be updated by changing "Current function [A]" or "C-rate" instead of "Typical current [A]"


# [v0.1.0](https://github.com/pybamm-team/PyBaMM/tree/v0.1.0) - 2019-10-08

This is the first official version of PyBaMM.
Please note that PyBaMM in still under active development, and so the API may change in the future.

## Features

### Models

#### Lithium-ion

- Single Particle Model (SPM)
- Single Particle Model with electrolyte (SPMe)
- Doyle-Fuller-Newman (DFN) model

with the following optional physics:

- Thermal effects
- Fast diffusion in particles
- 2+1D (pouch cell)

#### Lead-acid

- Leading-Order Quasi-Static model
- First-Order Quasi-Static model
- Composite model
- Full model

with the following optional physics:

- Hydrolysis side reaction
- Capacitance effects
- 2+1D


### Spatial discretisations

- Finite Volume (1D only)
- Finite Element (scikit, 2D only)

### Solvers

- Scipy
- Scikits ODE
- Scikits DAE
- IDA KLU sparse linear solver (Sundials)
- Algebraic (root-finding)<|MERGE_RESOLUTION|>--- conflicted
+++ resolved
@@ -33,11 +33,8 @@
 
 ## Bug fixes
 
-<<<<<<< HEAD
 -   Fixed tight layout for QuickPlot in jupyter notebooks ([#930](https://github.com/pybamm-team/PyBaMM/pull/930))
-=======
 -   Reformatted electrolyte submodels ([#927](https://github.com/pybamm-team/PyBaMM/pull/927))
->>>>>>> aae94027
 -   Fixed bug raised if function returns a scalar ([#919](https://github.com/pybamm-team/PyBaMM/pull/919))
 -   Fixed event handling in `ScipySolver` ([#905](https://github.com/pybamm-team/PyBaMM/pull/905))
 -   Made input handling clearer in solvers ([#905](https://github.com/pybamm-team/PyBaMM/pull/905))
